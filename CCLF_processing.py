--- conflicted
+++ resolved
@@ -6,31 +6,20 @@
 import TerraFunction as terra
 
 
-<<<<<<< HEAD
 def getCNHeatMap(workspace1="CCLF_Targeted", namespace1="nci-mimoun-bi-org",
                  mergeCNworkflow = 'PlotSomaticCNVMaps_PANCAN',
                  output_filename = 'copy_number_heatmap.png',
                  list_sample_ids = None,
                  samplesetname = None,
                  outputloc= None
-=======
-def getCNHeatMap(workspace1="CCLF_TSCA_2_0_2", namespace1="nci-mimoun-bi-org",
-                 list_sample_ids=None,
-                 samplesetname=None,
-                 outputloc=None
->>>>>>> 33f0180b
                  ):
   #####
   ### NEED TO COMPLETE / FIX ###
   #####
   # produce a merged copy number heatmap for all the samples in list_sample_ids
   wm1 = dm.WorkspaceManager(namespace1, workspace1)
-<<<<<<< HEAD
   # wm1.update_sample_set(samplesetname, list_sample_ids) # (check: what if set already exists?) create new sample set containing the samples in the list
   terra.addToSampleSet(namespace1+'/'+workspace1, samplesetname, list_sample_ids)
-=======
-  wm1.update_sample_set(samplesetname, list_sample_ids)  # create new sample set containing the samples in the list
->>>>>>> 33f0180b
   pathto_cnvpng = "cnv_calls_tn_img"
 
   # run the PlotSomaticCNVMaps workflow to produce a merged, labeled copy number heat map
@@ -41,7 +30,6 @@
 
   # copy the merged CN heat map plot to the output directory
   sample_set = wml.get_sample_sets()
-<<<<<<< HEAD
   cnfile = sample_set["sample_set_id"==samplesetname][pathto_cnvpng]
   os.system('gsutil cp ' + cnfile + ' ' + outputloc + output_filename)
   print("Copied the merged CN heat map to the output location.")
@@ -50,13 +38,6 @@
 
 
 def getReport(workspace1="CCLF_Targeted", namespace1="nci-mimoun-bi-org", # CCLF_Targeted instead of CCLF_TSCA_2_0_3_HCMI or 2_0_2
-=======
-  cnfile = sample_set["sample_set_id" == samplesetname][pathto_cnvpng]
-  os.system('gsutil cp ' + cnfile + ' ' + outputloc + 'copy_number_heatmap.png')
-
-
-def getReport(workspace1="CCLF_Targeted", namespace1="nci-mimoun-bi-org",  # CCLF_Targeted instead of CCLF_TSCA_2_0_2
->>>>>>> 33f0180b
               pathto_cnvpng='segmented_copy_ratio_img',
               pathto_stats='sample_statistics',
               pathto_snv='filtered_variants',
@@ -108,14 +89,9 @@
     found_TSCA = False
     mutfile = pd.DataFrame()
     cnfile = pd.DataFrame()
-<<<<<<< HEAD
     images = [] # store all the CN images for a participant
     all_ext_ids = [] # will collect all the external_ids we have for a participant; display in final CCLF report
     all_failed_ext_ids = [] # will collect all the external_ids from the data that failed QC; currently, don't have this metric for WES data
-=======
-    images = []  # store all the CN images for a participant
-    ext_ids = []  # will collect all the external_ids we have for a participant
->>>>>>> 33f0180b
 
     ###################
     # get data from targeted probes (old version is TSCA, new version is TWIST)
@@ -124,11 +100,7 @@
       print('Getting targeted probe data (TWIST/TSCA) for %s...' % str(val))
       ext_ids = [] # will collect all the external_ids from the targeted data
       sample_subset = sample[sample.participant == val]
-<<<<<<< HEAD
       sample_ids = [] # will collect all the sample_ids from the targeted data; sample set to make CN heat map for
-=======
-      samples_for_CN_heat_TSCA = []  # sample set to make CN heat map for; want list of sample_id
->>>>>>> 33f0180b
       for k, condition in sample_subset.iterrows():
         if condition['sample_type'] == "Tumor":
           external_id = condition['external_id_validation']
@@ -137,12 +109,7 @@
               continue # don't grab any information for this condition
           found = True
           found_TSCA = True
-<<<<<<< HEAD
           sample_ids += [k] # k is the sample_id
-=======
-          samples_for_CN_heat_TSCA += [k]  # k is the sample_id
-          external_id = condition['external_id_validation']
->>>>>>> 33f0180b
           ext_ids += [external_id]
           cond_name = condition['media']  # problem w/ cond_name: can have multiple samples with the same participant_id and media.
           outputloc = datadir + condition['primary_disease'].replace(' ', '_') + '/' + val + '/'
@@ -164,16 +131,10 @@
                 os.system('gsutil cp ' + snv + ' ' + tempdir + 'mutations.tsv')
                 # add first matched normal to list if exists (aka add the normal's sample_id)
                 try:
-<<<<<<< HEAD
                     sample_ids += [next(id for id in pair_subset["control_sample"] if id not in ["NA",np.nan])]
                     print('Getting pair data for %s...' % str(val))
                 except: # only NA or nans; no real matched normal
                     continue
-=======
-                  samples_for_CN_heat_TSCA += [next(id for id in pair_subset["control_sample"] if id not in ["NA", np.nan])]
-                except:  # only NA or nans; no real matched normal
-                  continue
->>>>>>> 33f0180b
                 break
           else:
             os.system('gsutil cp ' + condition[pathto_snv_unpaired] + ' ' + tempdir + 'mutations.tsv')
@@ -289,12 +250,8 @@
                 os.system('gsutil cp ' + snv + ' ' + tempdir + 'wes_mutations.tsv')
                 # add first matched normal to list if exists (aka add the normal's sample_id)
                 try:
-<<<<<<< HEAD
                   samples_for_CN_heat_WES += [next(id for id in pair_subset["control_sample"] if id not in ["NA",np.nan])]
                   print('Getting WES pair data for %s...' % str(val))
-=======
-                  samples_for_CN_heat_WES += [next(id for id in pair_subset["control_sample"] if id not in ["NA", np.nan])]
->>>>>>> 33f0180b
                 except:
                   continue
                 break
