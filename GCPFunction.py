# GCPFunction.py
#

import time
import pandas as pd
from google.cloud import storage
import dalmatian as dm
import numpy as np
import os
import signal
<<<<<<< HEAD
import re
from JKBio import Helper as h
=======
import re  # for re.split
import Helper as h
>>>>>>> 3294ab67


def list_blobs_with_prefix(bucket_name, prefix, delimiter=None):
    """Lists all the blobs in the bucket that begin with the prefix.

    This can be used to list all blobs in a "folder", e.g. "public/".

    The delimiter argument can be used to restrict the results to only the
    "files" in the given "folder". Without the delimiter, the entire tree under
    the prefix is returned. For example, given these blobs:

            /a/1.txt
            /a/b/2.txt

    If you just specify prefix = '/a', you'll get back:

            /a/1.txt
            /a/b/2.txt

    However, if you specify prefix='/a' and delimiter='/', you'll get back:

            /a/1.txt

    """
    storage_client = storage.Client()
    bucket = storage_client.get_bucket(bucket_name)
    ret = []
    blobs = bucket.list_blobs(prefix=prefix, delimiter=delimiter)
    for blob in blobs:
        ret.append(blob.name)
    return(ret)


def mvFiles(files, location):
    """
    move a set of files in parallel (when the set is huge)

    Args:
    ----
            files: gs paths
            location: to move the files to
    """
    by = len(files) if len(files) < 50 else 50
    for sfiles in h.grouped(files, by):
        a = ''
        for val in sfiles:
            a += val + ' '
        code = os.system("gsutil -m mv " + a + location)
        if code != 0:
            print('pressed ctrl+c or command failed')
            break


def lsFiles(files, add='', group=50):
    """
    move a set of files in parallel (when the set is huge)

    Args:
    ----
            files: gs paths
            add: additional params to add
    """
    by = len(files) if len(files) < group else group
    res = []
    for sfiles in h.grouped(files, by):
        a = ''
        for val in sfiles:
            a += val + ' '
        data = os.popen("gsutil -m ls " + add + " " + a)
        if data == signal.SIGINT:
            print('Awakened')
            break
        else:
            res += data.read().split('\n')[:-1]
            if "TOTAL:" in res[-1]:
                res = res[:-1]
    return res


def cpFiles(files, location):
    """
    copy a set of files in parallel (when the set is huge)

    Args:
    ----
            files: gs paths
            location to copy
    """
    by = len(files) if len(files) < 50 else 50
    for sfiles in h.grouped(files, by):
        a = ''
        for val in sfiles:
            a += val + ' '
        code = os.system("gsutil -m cp " + a + location)
        if code != 0:
            print('pressed ctrl+c or command failed')
            break


def rmFiles(files):
    """
    remove a set of files in parallel (when the set is huge)

    Args:
    ----
            files: gs paths
    """
    by = len(files) if len(files) < 50 else 50
    for sfiles in h.grouped(files, by):
        a = ''
        for val in sfiles:
            a += val + ' '
        code = os.system("gsutil -m rm " + a)
        if code != 0:
            print('pressed ctrl+c or command failed')
            break


def patternRN(rename_dict, location, wildcards=['**', '.*', '*.'], types=[], test=False, cores=1):
    """
    """
    r = 0
    for k, v in rename_dict.items():
        loc = location
        if '**' in wildcards:
            loc += '**/'
        if '*.' in wildcards:
            loc += '*'
        loc += k
        if '.*' in wildcards:
            loc += '*'
        res = os.popen('gsutil -m ls ' + loc).read().split('\n')[:-1]
        print('found ' + str(len(res)) + ' files to rename')
        if test:
            for val in res:
                print("gsutil mv " + val + " " + val.replace(k, v))
        else:
            h.parrun(["gsutil mv " + val + " " + val.replace(k, v) for val in res], cores=cores)


def get_all_sizes(folder, suffix='*'):
    """

    will sort and list all the files by their sizes. 

    If some files have the same size, will list them together

    Args:
    ----
            folder: gs folder path
            suffix: of a specific file type

    Returns:
    -------
            dict(sizes:[paths])
    """
    samples = os.popen('gsutil -m ls -al ' + folder + '**.' + suffix).read().split('\n')
    # compute size filepath
    sizes = {'gs://' + val.split('gs://')[1].split('#')[0]: int(re.split("\d{4}-\d{2}-\d{2}", val)[0]) for val in samples[:-2]}
    names = {}
    for k, val in sizes.items():
        if val in names:
            names[val].append(k)
        else:
            names[val] = [k]
    if names == {}:
        # we didn't find any valid file paths
        print("We didn't find any valid file paths in folder: " + str(folder))
    return names


def exists(val):
    """
    tells if a gcp path exists
    """
    return os.popen('gsutil ls ' + val).read().split('\n')[0] == val


def extractSize(val):
    """
    extract the size from the string returned by an ls -l|a command
    """
    return int(re.split("\d{4}-\d{2}-\d{2}", val)[0])


def extractPath(val):
    """
    extract the path from the string returned by an ls -l|a command
    """
    return 'gs://' + val.split('gs://')[1].split('#')[0]<|MERGE_RESOLUTION|>--- conflicted
+++ resolved
@@ -8,13 +8,8 @@
 import numpy as np
 import os
 import signal
-<<<<<<< HEAD
 import re
 from JKBio import Helper as h
-=======
-import re  # for re.split
-import Helper as h
->>>>>>> 3294ab67
 
 
 def list_blobs_with_prefix(bucket_name, prefix, delimiter=None):
