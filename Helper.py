--- conflicted
+++ resolved
@@ -1059,7 +1059,6 @@
     return norm, mapped,  # unique_mapped
 
 
-<<<<<<< HEAD
 def changeToBucket(samples, gsfolderto, name_col=None, values=['bam', 'bai'], filetypes=None, catchdup=False,
                    test=True):
   """
@@ -1104,41 +1103,6 @@
         print(name + ' already exists in the folder: ' + gsfolderto)
         print(gcp.lsFiles([gsfolderto + name], '-la'))
   return samples
-=======
-def changeToBucket(samples, gsfolderto, values=['bam', 'bai'], catchdup=False):
-    """
-    moves all bam/bai files in a sampleList from Terra, to another gs bucket and rename them in the sample list
-
-    will prevent erasing a duplicate sample by adding a random string or by flagging them and not copying them
-
-    Args:
-    ----
-      samples: pandas.dataframe with columns to move
-      gsfolderto: the bucket path to move the data to
-      values: list of the cols in the dataframe containing the gs object path to be moved 
-      catchdup: if false will prepend a random string to the names before moving them, else will flag duplicate names
-
-    Returns:
-    --------
-      the updated sample pandas.dataframe
-    """
-    # to do the download to the new dataspace
-    for i, val in samples.iterrows():
-        ran = randomString(6, 'underscore', withdigits=False)
-        for ntype in values:
-            name = val[ntype].split(
-                '/')[-1] if catchdup else ran + '_' + val[ntype].split('/')[-1]
-            if not gcp.exists(gsfolderto + val[ntype].split('/')[-1]) or not catchdup:
-                cmd = 'gsutil cp ' + val[ntype] + ' ' + gsfolderto + name
-                res = subprocess.run(cmd, shell=True, capture_output=True)
-                if res.returncode != 0:
-                    raise ValueError(str(res.stderr))
-            else:
-                print(name + ' already exists in the folder: ' + gsfolderto)
-                print(gcp.lsFiles([gsfolderto + name], '-la'))
-            samples.loc[i, ntype] = gsfolderto + name
-    return samples
->>>>>>> cabfe63a
 
 
 def GSEAonExperiments(data, experiments, res={}, savename='', scaling=[], geneset='GO_Biological_Process_2015',
@@ -1534,7 +1498,6 @@
 
 
 def dups(lst):
-<<<<<<< HEAD
   seen = set()
   # adds all elements it doesn't know yet to seen and all other to seen_twice
   seen_twice = set(x for x in lst if x in seen or seen.add(x))
@@ -1550,11 +1513,4 @@
     raise ValueError('issue with the command: ' + str(res.stderr))
   print(res)
   res = pd.read_csv("/tmp/res_JKBIO_ssGSEA.csv")
-  return res
-=======
-    seen = set()
-    # adds all elements it doesn't know yet to seen and all other to seen_twice
-    seen_twice = set(x for x in lst if x in seen or seen.add(x))
-    # turn the set into a list (as requested)
-    return list(seen_twice)
->>>>>>> cabfe63a
+  return res