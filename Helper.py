# Jeremie Kalfon
# for BroadInsitute
# in 2019

from __future__ import print_function

import pdb
import pandas as pd
from taigapy import TaigaClient
tc = TaigaClient()
from bokeh.palettes import *
import bokeh
import subprocess
from bokeh.resources import CDN
import numpy as np
from bokeh.plotting import *
from bokeh.models import HoverTool, CustomJS, BasicTicker, ColorBar, ColumnDataSource, LinearColorMapper, PrintfTickFormatter
from bokeh.models.widgets import TextInput
from bokeh.layouts import layout, widgetbox, column, row
import itertools
from math import pi
import re
import signal
import random
import ipdb
import string

import matplotlib
from matplotlib import pyplot as plt
import venn as pyvenn
import sys
from PIL import Image, ImageDraw, ImageFont
import os
import json


def fileToList(filename):
  with open(filename) as f:
    return [val[:-1] for val in f.readlines()]


def listToFile(l, filename):
  with open(filename, 'w') as f:
    for item in l:
      f.write("%s\n" % item)


def dictToFile(d, filename):
  with open(filename, 'w') as json_file:
    json.dump(d, json_file)


def fileToDict(filename):
  with open(filename) as f:
    data = json.load(f)
  return data


def batchMove(l, pattern=['*.', '.*'], folder='', add=''):
  for val in l:
    cmd = 'mv '
    if add:
      cmd += add + ' '
    cmd += folder
    if '*.' in pattern:
      cmd += '*'
    cmd += k
    if '.*' in pattern:
      cmd += '*'
    res = os.system(cmd)
    if res != 0:
      raise Exception("Leave command pressed or command failed")


def batchRename(dt, folder='', add=''):
  files = os.popen('ls ' + folder).read().split('\n')
  for k, val in dt.items():
    for f in files:
      if k in f:
        cmd = 'mv '
        if add:
          cmd += add + ' '
        cmd += folder
        cmd += f
        cmd += ' '
        cmd += folder
        cmd += f.replace(k, val)
        res = os.system(cmd)
        if res != 0:
          raise Exception("Leave command pressed or command failed")


def filterProteinCoding(listofgenes, idtype='ensembl_gene_id'):
  # idtype can be of "symbol","uniprot_ids","pubmed_id","ensembl_gene_id","entrez_id","name"
  tokeep = []
  b = 0
  print("you need access to taiga for this (https://pypi.org/project/taigapy/)")
  gene_mapping = tc.get(name='hgnc-87ab', file='hgnc_complete_set')
  for i, val in enumerate(listofgenes):
    if idtype == "ensembl_gene_id":
      val = val.split(".")[0]
    elif idtype == "hgnc_id":
      val = "HGNC:" + str(val)
    a = gene_mapping["locus_group"][gene_mapping[idtype] == val].values
    if len(a) > 0:
      if a[0] == "protein-coding gene":
        tokeep.append(i)
    else:
      b += 1
  print(str(b))
  return(tokeep)


def convertGenes(listofgenes, from_idtype="ensembl_gene_id", to_idtype="symbol"):
  # idtype can be of "symbol","uniprot_ids","pubmed_id","ensembl_gene_id","entrez_id","name"
  print("you need access to taiga for this (https://pypi.org/project/taigapy/)")
  gene_mapping = tc.get(name='hgnc-87ab', file='hgnc_complete_set')
  not_parsed = []
  renamed = []
  b = 0
  to = {}
  for i, val in gene_mapping.iterrows():
    to[val[from_idtype]] = val[to_idtype]
  for i, val in enumerate(listofgenes):
    if from_idtype == "ensembl_gene_id":
      val = val.split(".")[0]
    elif from_idtype == "hgnc_id":
      val = "HGNC:" + str(val)
    try:
      a = to[val]
      renamed.append(int(a) if to_idtype == 'entrez_id' else a)
    except KeyError:
      b += 1
      not_parsed.append(val)
      renamed.append(val)
  print(str(b) + " could not be parsed... we don't have all genes already")
  return(renamed, not_parsed)


def scatter(data, labels=None, xname='x', yname='x', title='scatter plot', showlabels=False,
            colors=None, importance=None, radi=5, alpha=0.8, **kargs):
  """
  Args:
  -----
  data:
  """
  TOOLS = "hover,crosshair,pan,wheel_zoom,zoom_in,zoom_out,box_zoom,undo,redo,reset,save,box_select,lasso_select,"

  col = viridis(len(set(colors))) if colors is not None else ['#29788E']  # (viridis1)
  radii = []
  fill_alpha = []
  cols = []
  for i in range(data.shape[0]):
    radii.append(radi if importance is None else radi / 2 + importance[i] * 30)
    fill_alpha.append(alpha if importance is None else alpha - (0.2 * importance[i]))
    cols.append(col[0] if colors is None else col[int(colors[i])])
  source = ColumnDataSource(data=dict(
      x=data[:, 0],
      y=data[:, 1],
      labels=labels if labels is not None else [''] * len(radii),
      fill_color=cols,
      fill_alpha=fill_alpha,
      radius=radii
  ))
  TOOLTIPS = [
      ("name", "@labels"),
      ("(x,y)", "(@x, @y)"),
  ]
  p = figure(tools=TOOLS, tooltips=TOOLTIPS, title=title)
  p.circle('x', 'y', color='fill_color',
           fill_alpha='fill_alpha',
           line_width=0,
           radius='radius', source=source)
  p.xaxis[0].axis_label = xname
  p.yaxis[0].axis_label = yname
  if showlabels:
    labels = LabelSet(text='labels', level='glyph',
                      x_offset=5, y_offset=5, source=source, render_mode='canvas')
    p.add_layout(labels)

  show(p)
  return(p)


def CNV_Map(df, sample_order=[], title="CN heatmaps sorted by SMAD4 loss, pointing VPS4B",
            width=900, height=400, standoff=10, y_label='', marks=[]):
  """
  GENERAL DESCRIPT

  de
  dede

  args:
  ----
    df: df['Sample' 'Start' 'End' 'Segment_Mean' 'size'] explain
    sampleorder: list[Sample] <- for all samples present in the df

  Returns:
  --------
    a:
  """
  colors = ["#75968f", "#a5bab7", "#c9d9d3", "#e2e2e2", "#dfccce", "#ddb7b1", "#cc7878", "#933b41", "#550b1d"]
  colors = RdBu[8]
  mapper = LinearColorMapper(palette=colors, low=df.Segment_Mean.min(), high=df.Segment_Mean.max())
  if len(sample_order) == 0:
    sample_order = list(set(df.Sample.tolist()))
  TOOLS = "hover,save,pan,box_zoom,reset,wheel_zoom"
  p = figure(title=title,
             y_range=(df.End.max(), df.Start.min()),
             x_range=sample_order,
             x_axis_location="above", plot_width=width, plot_height=height,
             tools=TOOLS, toolbar_location='below',
             tooltips=[('pos', '@Start, @End'), ('relative CN', '@Sample')])

  p.grid.grid_line_color = None
  p.axis.axis_line_color = None
  p.axis.major_tick_line_color = None
  p.axis.major_label_text_font_size = "5pt"
  p.axis.major_label_standoff = standoff
  p.xaxis.major_label_orientation = pi / 3
  pos = 0
  # for i,val in enumerate(historder):
  #    p.rect(x=pos,y=-7,width=len(orderbyhist[val]), height=10, fill_color=small_palettes['Viridis'][4][i])
  #    p.text(x=pos+len(orderbyhist[val])/2, y=-9, text=str(val), text_color="#96deb3")
  #    pos += len(orderbyhist[val])

  p.rect(x="Sample", y="Start", width=0.9, height="size",
         source=df.reset_index(drop=True),
         fill_color={'field': 'Segment_Mean', 'transform': mapper},
         line_color=None)

  color_bar = ColorBar(color_mapper=mapper, major_label_text_font_size="5pt",
                       ticker=BasicTicker(desired_num_ticks=len(colors)),
                       formatter=PrintfTickFormatter(format="%.2f"),
                       label_standoff=6, border_line_color=None, location=(0, 0))
  p.add_layout(color_bar, 'right')
  p.yaxis.axis_label = y_label
  # p.yaxis.major_label_overrides={20:'Centromer'}
  for val in marks:
    hline = Span(location=val, dimension='width', line_color='green', line_width=0.2)
    p.renderers.extend([hline])

  show(p)      # show the plot


def volcano(data, genenames=None, tohighlight=None, tooltips=[('gene', '@gene_id')],
            title="volcano plot", xlabel='log-fold change', ylabel='-log(Q)', maxvalue=250,
            searchbox=False, minlogfold=0.15, minpval=0.1):
  """A function to plot the bokeh single mutant comparisons."""
  # Make the hover tool
  # data should be df gene*samples + genenames
  to_plot_not, to_plot_yes = selector(data, tohighlight if tohighlight is not None else [], minlogfold, minpval)
  hover = bokeh.models.HoverTool(tooltips=tooltips,
                                 names=['circles'])

  # Create figure
  p = bokeh.plotting.figure(title=title, plot_width=650,
                            plot_height=450)

  p.xgrid.grid_line_color = 'white'
  p.ygrid.grid_line_color = 'white'
  p.xaxis.axis_label = xlabel
  p.yaxis.axis_label = ylabel

  # Add the hover tool
  p.add_tools(hover)
  p, source1 = add_points(p, to_plot_not, 'log2FoldChange', 'pvalue', 'se_b', color='#1a9641', maxvalue=maxvalue)
  p, source2 = add_points(p, to_plot_yes, 'log2FoldChange', 'pvalue', 'se_b', color='#fc8d59', alpha=0.6, outline=True, maxvalue=maxvalue)
  if searchbox:
    text = TextInput(title="text", value="gene")
    text.js_on_change('value', CustomJS(
        args=dict(source=source1), code="""
      var data = source.data
      var value = cb_obj.value
      var gene_id = data.gene_id
      var a = -1
      for (i=0; i < gene_id.length; i++) {
          if ( gene_id[i]===value ) { a=i; console.log(i); data.size[i]=7; data.alpha[i]=1; data.color[i]='#fc8d59' }
      }
      source.data = data
      console.log(source)
      console.log(cb_obj)
      source.change.emit()
      console.log(source)
      """))
    p = column(text, p)
  return p


def add_points(p, df1, x, y, se_x, color='blue', alpha=0.2, outline=False, maxvalue=100):
  # Define colors in a dictionary to access them with
  # the key from the pandas groupby funciton.
  df = df1.copy()
  transformed_q = -df[y].apply(np.log10).values
  transformed_q[transformed_q == np.inf] = maxvalue
  df['transformed_q'] = transformed_q
  df['color'] = color
  df['alpha'] = alpha
  df['size'] = 7
  source1 = bokeh.models.ColumnDataSource(df)
  source2 = bokeh.models.ColumnDataSource(df)

  # Specify data source
  p.circle(x=x, y='transformed_q', size='size',
           alpha='alpha', source=source1,
           color='color', name='circles')
  if outline:
    p.circle(x=x, y='transformed_q', size=7,
             alpha=1,
             source=source2, color='black',
             fill_color=None, name='outlines')

  # prettify
  p.background_fill_color = "#DFDFE5"
  p.background_fill_alpha = 0.5
  return p, source1


def selector(df, valtoextract, minlogfold=0.15, minpval=0.1):
  """A function to separate tfs from everything else"""
  sig = (df.pvalue < minpval) & (abs(df.log2FoldChange) > minlogfold)
  not_tf = (~df.gene_id.isin(valtoextract))
  is_tf = (df.gene_id.isin(valtoextract))
  to_plot_not = df[sig & not_tf]
  to_plot_yes = df[sig & is_tf]
  return to_plot_not, to_plot_yes

# What pops up on hover?


def plotCorrelationMatrix(data, names, colors=None, title=None, dataIsCorr=False,
                          invert=False, size=40, interactive=False, rangeto=None):
  """
  data arrayLike of int / float/ bool of size(names*val)
  names list like string
  colors, list like size(names)

  """
  if not dataIsCorr:
    data = np.corrcoef(np.array(data))
  else:
    data = np.array(data)

  TOOLS = "hover,crosshair,pan,wheel_zoom,zoom_in,zoom_out,box_zoom,undo,redo,reset,save"
  xname = []
  yname = []
  color = []
  alpha = []
  if interactive:
    xname = []
    yname = []
    if rangeto is None:
      rangeto = range(len(data))
    color = []
    for i, name1 in enumerate(names):
      for j, name2 in enumerate(names):
        xname.append(name1)
        yname.append(name2)
        alpha.append(min(abs(data[i, j]), 0.9))
        if colors is not None:
          if colors[i] == colors[j]:
            color.append(Category10[10][colors[i]])
          else:
            color.append('lightgrey')
        else:
          color.append('grey' if data[i, j] > 0 else Category20[3][2])
    data = dict(
        xname=xname,
        yname=yname,
        colors=color,
        alphas=alpha,
        data=data
    )
    hover = HoverTool(tooltips=[('names: ', '@yname, @xname')])
    p = figure(title=title if title is not None else "Correlation Matrix",
               x_axis_location="above", tools=TOOLS,
               x_range=list(reversed(names)), y_range=names,
               tooltips=[('names', '@yname, @xname'), ('corr:', '@data')])

    p.plot_width = 800
    p.plot_height = 800
    p.grid.grid_line_color = None
    p.axis.axis_line_color = None
    p.axis.major_tick_line_color = None
    p.axis.major_label_text_font_size = "5pt"
    p.axis.major_label_standoff = 0
    p.xaxis.major_label_orientation = np.pi / 3

    p.rect('xname', 'yname', 0.9, 0.9, source=data,
           color='colors', alpha='alphas', line_color=None,
           hover_line_color='black', hover_color='colors')
    try:
      show(p)
    except:
      show(p)
    save(p, title + '.html')

    return p  # show the plot
  else:
    plt.figure(figsize=(size, 200))
    plt.title('the correlation matrix')
    plt.imshow(data.T if invert else data)
    plt.savefig(title + ".pdf")
    plt.show()


def venn(inp, names, title="venn"):
  matplotlib.use('Agg')
  labels = pyvenn.get_labels(inp, fill=['number', 'logic'])
  if len(inp) == 2:
    fig, ax = pyvenn.venn2(labels, names=names)
  if len(inp) == 3:
    fig, ax = pyvenn.venn3(labels, names=names)
  if len(inp) == 4:
    fig, ax = pyvenn.venn4(labels, names=names)
  if len(inp) == 5:
    fig, ax = pyvenn.venn5(labels, names=names)
  if len(inp) == 6:
    fig, ax = pyvenn.venn6(labels, names=names)
  ax.set_title(title)
  fig.show()
  fig.savefig(title + '.pdf')


def grouped(iterable, n):
  """
  iterate over element of list 2 at a time python
  s -> (s0,s1,s2,...sn-1), (sn,sn+1,sn+2,...s2n-1), (s2n,s2n+1,s2n+2,...s3n-1), ...
  """
  it = iter(iterable)
  while True:
    chunk = tuple(itertools.islice(it, n))
    if not chunk:
      return
    yield chunk


def mergeImages(images, outputpath):
  images = list(map(Image.open, images))
  widths, heights = zip(*(i.size for i in images))

  total_width = max(widths)
  max_height = sum(heights)

  new_im = Image.new('RGB', (total_width, max_height))

  y_offset = 0
  for im in images:
    new_im.paste(im, (0, y_offset))
    y_offset += im.size[1]

  new_im.save(outputpath)


def addTextToImage(imagedir, text, outputpath, xy=(0, 0), color=(0, 0, 0), fontSize=64):
    # adds black text to the upper left by default, Arial size 64
  img = Image.open(imagedir)
  draw = ImageDraw.Draw(img)
  # the below file path assumes you're operating macOS
  font = ImageFont.truetype("/Library/Fonts/Arial.ttf", fontSize)
  draw.text(xy, text, color, font=font)
  img.save(outputpath)


def overlap(interval1, interval2):
  """
  Given [0, 4] and [1, 10] returns [1, 4]
  Given [0, 4] and [8, 10] returns False
  """
  if interval2[0] <= interval1[0] <= interval2[1]:
    start = interval1[0]
  elif interval1[0] <= interval2[0] <= interval1[1]:
    start = interval2[0]
  else:
    return False

  if interval2[0] <= interval1[1] <= interval2[1]:
    end = interval1[1]
  elif interval1[0] <= interval2[1] <= interval1[1]:
    end = interval2[1]
  else:
    return False

  return (start, end)


def union(interval1, interval2):
  """
  Given [0, 4] and [1, 10] returns [0, 10]
  Given [0, 4] and [8, 10] returns False
  """
  if interval1[0] <= interval2[0] <= interval1[1]:
    start = interval1[0]
    end = interval1[1] if interval2[1] <= interval1[1] else interval2[1]
  elif interval1[0] <= interval2[1] <= interval1[1]:
    start = interval2[0] if interval2[0] <= interval1[0] else interval1[0]
    end = interval1[1]
  else:
    return False
  return (start, end)


def nans(df): return df[df.isnull().any(axis=1)]


def createFoldersFor(filepath):
  prevval = ''
  for val in filepath.split('/')[:-1]:
    prevval += val + '/'
    if not os.path.exists(prevval):
      os.mkdir(prevval)


def randomString(stringLength=6, stype='all', withdigits=True):
  """
  Generate a random string of letters and digits

  Args:
  -----


  """
  if stype == 'lowercase':
    lettersAndDigits = ascii_lowercase
  elif stype == 'uppercase':
    lettersAndDigits = ascii_uppercase
  else:
    lettersAndDigits = string.ascii_letters
  if withdigits:
    lettersAndDigits += string.digits
  return ''.join(random.choice(lettersAndDigits) for i in range(stringLength))


def pdDo(df, op="mean", of="value1", over="value2"):
  df = df.sort_values(by=over)
  index = []
  data = df.iloc[0, of]
  ret = []
  prev = df.iloc[0, over]
  j = 0
  for k, val in df.iloc[1:].iterrows():
    if val[over] == prev:
      data.append(val[of])
    else:
      if of == "mean":
        ret[j] = np.mean(data)
      elif of == "sum":
        ret[j] = np.sum(data)
      elif of == "max":
        ret[j] = np.max(data)
      elif of == "min":
        ret[j] = np.min(data)
      index.append(k)
      j += 1
      data = [val[of]]
  return index, ret


def parrun(cmds, cores, add=[]):
  count = 0
  exe = ''
  if len(add) != 0 and len(add) != len(cmds):
    raise ValueError("we would want them to be the same size")
  else:
    addexe = ''
  for i, cmd in enumerate(cmds):
    count += 1
    exe += cmd
    if len(add) != 0:
      addexe += add[i]
    if count < cores and i < len(cmds) - 1:
      exe += ' & '
      if len(add) != 0:
        addexe += ' & '
    else:
      count = 0
      res = subprocess.run(exe, capture_output=True, shell=True)
      if res.returncode != 0:
        raise ValueError('issue with the command: ' + str(res.stderr))
      exe = ''
      if len(add) != 0:
        res = subprocess.run(addexe, capture_output=True, shell=True)
        if res.returncode != 0:
          raise ValueError('issue with the command: ' + str(res.stderr))
        addexe = ''


def askif(quest):
  print(quest)
  inp = input()
  if inp in ['yes', 'y', 'Y', 'YES', 'oui', 'si']:
    return 1
  elif inp in ['n', 'no', 'nope', 'non', 'N']:
    return 0
  else:
    return askif('you need to answer by yes or no')


def inttodate(i, lim=1965, unknown='U', sep='-', order="asc"):
  a = int(i // 365)
  if a > lim:
    a = str(a)
    r = i % 365
    m = str(int(r // 32)) if int(r) > 0 else str(1)
    r = r % 32
    d = str(int(r)) if int(r) > 0 else str(1)
  else:
<<<<<<< HEAD
    return unknown
  return d + '-' + m + '-' + a if order == "asc" else a + '-' + m + '-' + d


def datetoint(dt, split='-', unknown='U', order="asc"):
  if len(dt) > 1:

    arr = np.array(dt[0].split(split) if dt[0] != unknown else [0, 0, 0]).astype(int)
    for val in dt[1:]:
      arr = np.vstack((arr, np.array(val.split(split) if val != unknown else [0, 0, 0]).astype(int)))
    arr = arr.T
  else:
    arr = np.array(dt.split(split) if dt != unknown else [0, 0, 0]).astype(int)
  return arr[2] * 365 + arr[1] * 31 + arr[0] if order == "asc" else arr[0] * 365 + arr[1] * 31 + arr[2]


def getBamDate(bams, split='/', order="des"):
  DTs = []
  for i, bam in enumerate(bams):
    print(i / len(bams), end='\r')
    data = os.popen('export GCS_OAUTH_TOKEN=`gcloud auth application-default print-access-token`\
       && samtools view -H ' + bam + ' | grep "^@RG"')
    if data == signal.SIGINT:
      print('Awakened')
      break
    else:
      res = data.read()
      ipdb.set_trace()
      dt = re.findall("(?<=\tDT:).+?\t", res)
    if len(dt) > 1:
      arr = np.array(dt[0].split(split)).astype(int)
      for val in dt[1:]:
        arr = np.vstack((arr, np.array(val.split(split)).astype(int)))
      arr = arr.T
      i = arr[0] * 365 + arr[1] * 31 + arr[2] if order == "asc" else arr[2] * 365 + arr[1] * 31 + arr[0]
      DTs.append(dt[np.argsort(i)[0]])
    elif len(dt) == 1:
      dt = np.array(val.split(split)).astype(int)
      DTs.append(dt)
    else:
      DTs.append(0)
  return DTs
=======
    return 'U'
  return d + '/' + m + '/' + a


def getSpikeInControlScales(refgenome, fastq=None, fastQfolder='', mapper='bwa', pairedEnd=False, cores=1,
                            pathtosam='samtools', pathtotrim_galore='trim_galore', pathtobwa='bwa',
                            totrim=True, tomap=True, tofilter=True, results='res/', toremove=False):
  """
  Will do spike in control to allow for unormalizing sequence data

  Count based sequencing data is not absolute and will be normalized as each sample will be sequenced at a specific depth. To figure out what was the actual sample concentration, we use Spike In control

  You should have FastQfolder/[NAME].fastq & BigWigFolder/[NAME].bw with NAME being the same for the same samples

  If

  @

  Args:
  -----
  refgenome: str the file path to the indexed reference genome
  FastQfolder: str the folder path where the fastq files are stored (should be named the same as files in BigWigFolder)
  BigWigFolder: str the folder path where the bigwig files are stored (should be named the same as files in FastQfolder)
  mapper: str flag to 'bwa', ...
  pairedEnd: Bool flat to true for paired end sequences. if true, You should have FastQfolder/[NAME]_1|2.fastq

  Returns:
  --------
  dict(file,float) the scaling factor dict

  """
  if len(fastQfolder) > 0:
    print('using all files from folder')
    fastqs = os.listdir(fastQfolder)
    fastqs = [i for i in fastqs if '.fq.gz' == i[-6:] or '.fastq.gz' == i[-9:]]
    fastqs.sort()
    if pairedEnd and (tomap or totrim):
      print("need to be name_*1, name_*2")
      fastqs = [i for i in grouped(fastqs, 2)]
  elif fastq is None:
    raise Error('you need input files')
  else:
    if type(fastq) is list:
      print('your files need to be all in the same folder')
      fastQfolder = '/'.join(fastq[0].split('/')[:-1]) + '/'
      if not totrim and not tomap:
        fastqs = [f.split('/')[-1] for f in fastq]
      else:
        print("need to be name_*1, name_*2")
        fastqs = [[f[0].split('/')[-1], f[1].split('/')[-1]] for f in grouped(fastq, 2)]
    else:
      fastQfolder = '/'.join(fastq.split('/')[:-1]) + '/'
      fastqs = [fastq.split('/')[-1]]
  print(fastqs)
  if not totrim:
    print("you need to have your files in the " + results + " folder")
  if totrim and tomap:
    print("\n\ntrimming\n\n")
    if pairedEnd:
      cmds = []
      rm = []
      for file in fastqs:
        cmd = pathtotrim_galore + ' --paired --fastqc --gzip ' + fastQfolder + file[0] + ' ' + fastQfolder + file[1] + " -o " + results
        if toremove:
          rm.append('rm ' + fastQfolder + file[0] + ' ' + fastQfolder + file[1])
        cmds.append(cmd)
      print(cmds)
      parrun(cmds, cores, add=rm)
      fastqs = [[file[0].split('.')[0] + '_val_1.fq.gz', file[1].split('.')[0] + '_val_2.fq.gz'] for file in fastqs]
  if tomap:
    print("\n\nmapping\n\n")
    if pairedEnd:
      cmds = []
      rm = []
      for file in fastqs:
        cmd = pathtobwa + ' mem ' + refgenome + ' ' + results + file[0] + ' ' + results +\
            file[1] + ' | ' + pathtosam + ' sort - -o ' + results + file[0].split('.')[0] + '.sorted.bam'
        if toremove:
          rm.append('rm ' + results + file[0] + ' ' + results + file[1])
        cmds.append(cmd)
      parrun(cmds, cores, add=rm)
      fastqs = [file[0].split('.')[0] + '.sorted.bam' for file in fastqs]

  if tofilter:
    print("\n\nfiltering\n\n")
    cmds = []
    rm = []
    parrun([pathtosam + ' index ' + results + file.split('.')[0] + '.sorted.bam' for file in fastqs], cores)
    parrun([pathtosam + ' flagstat ' + results + file.split('.')[0] + '.sorted.bam > ' + results + file.split('.')[0] + '.sorted.bam.flagstat' for file in fastqs], cores)
    parrun([pathtosam + ' idxstats ' + results + file.split('.')[0] + '.sorted.bam > ' + results + file.split('.')[0] + '.sorted.bam.idxstat' for file in fastqs], cores)
    fastqs = [file.split('.')[0] + '.sorted.bam' for file in fastqs]
  else:
    print("files need to be named: NAME.sorted.bam")
    fastqs = [file for file in fastqs if '.sorted.bam' == file[-11:]]
  mapped = {}
  norm = {}
  unique_mapped = {}
  print("\n\ncounting\n\n")
  for file in fastqs:
    mapped[file.split('.')[0]] = int(os.popen(pathtosam + ' view -c -F 0x004 -F 0x0008 -f 0x001 -F 0x0400 -q 1 ' + results +
                                              file + ' -@ ' + str(cores)).read().split('\n')[0])
   # unique_mapped[file.split('.')[0]] = int(re.findall("Mapped reads: (\d+)", os.popen('bamtools stats -in '+results +
    #                                             file + '.sorted.bam').read())[0])
  nbmapped = np.array([i for i in mapped.values()])
  nbmapped = np.sort(nbmapped)[0] / nbmapped.astype(float)
  for i, val in enumerate(mapped.keys()):
    norm[val] = nbmapped[i]
  return norm, mapped,  # unique_mapped
>>>>>>> 04d3a540
<|MERGE_RESOLUTION|>--- conflicted
+++ resolved
@@ -605,9 +605,8 @@
     r = r % 32
     d = str(int(r)) if int(r) > 0 else str(1)
   else:
-<<<<<<< HEAD
     return unknown
-  return d + '-' + m + '-' + a if order == "asc" else a + '-' + m + '-' + d
+  return d + sep + m + sep + a if order == "asc" else a + sep + m + sep + d
 
 
 def datetoint(dt, split='-', unknown='U', order="asc"):
@@ -648,9 +647,6 @@
     else:
       DTs.append(0)
   return DTs
-=======
-    return 'U'
-  return d + '/' + m + '/' + a
 
 
 def getSpikeInControlScales(refgenome, fastq=None, fastQfolder='', mapper='bwa', pairedEnd=False, cores=1,
@@ -756,5 +752,4 @@
   nbmapped = np.sort(nbmapped)[0] / nbmapped.astype(float)
   for i, val in enumerate(mapped.keys()):
     norm[val] = nbmapped[i]
-  return norm, mapped,  # unique_mapped
->>>>>>> 04d3a540
+  return norm, mapped,  # unique_mapped