# Jeremie Kalfon
# for BroadInsitute
# in 2019

from __future__ import print_function

import pdb
import pandas as pd
from taigapy import TaigaClient
tc = TaigaClient()
from bokeh.palettes import *
import bokeh
from bokeh.resources import CDN
import numpy as np
from bokeh.plotting import *
from bokeh.models import HoverTool

import matplotlib
matplotlib.use('Agg')
import venn as pyvenn
import sys
from PIL import Image, ImageDraw, ImageFont
import os
import json



def fileToList(filename):
  with open(filename) as f:
    return [val[:-1] for val in f.readlines()]


def listToFile(l, filename):
  with open(filename, 'w') as f:
    for item in l:
      f.write("%s\n" % item)


def dictToFile(d, filename):
  with open(filename, 'w') as json_file:
    json.dump(d, json_file)


def fileToDict(filename):
  with open(filename) as f:
    data = json.load(f)
  return data


def filterProteinCoding(listofgenes, idtype='ensembl_gene_id'):
  # idtype can be of "symbol","uniprot_ids","pubmed_id","ensembl_gene_id","entrez_id","name"
  tokeep = []
  b = 0
  print("you need access to taiga for this (https://pypi.org/project/taigapy/)")
  gene_mapping = tc.get(name='hgnc-87ab', file='hgnc_complete_set')
  for i, val in enumerate(listofgenes):
    if idtype == "ensembl_gene_id":
      val = val.split(".")[0]
    elif idtype == "hgnc_id":
      val = "HGNC:" + str(val)
    a = gene_mapping["locus_group"][gene_mapping[idtype] == val].values
    if len(a) > 0:
      if a[0] == "protein-coding gene":
        tokeep.append(i)
    else:
      b += 1
  print(str(b))
  return(tokeep)


def convertGenes(listofgenes, from_idtype="ensembl_gene_id", to_idtype="symbol"):
  # idtype can be of "symbol","uniprot_ids","pubmed_id","ensembl_gene_id","entrez_id","name"
  print("you need access to taiga for this (https://pypi.org/project/taigapy/)")
  gene_mapping = tc.get(name='hgnc-87ab', file='hgnc_complete_set')
  not_parsed = []
  renamed = []
  b = 0
  to = {}
  for i, val in gene_mapping.iterrows():
    to[val[from_idtype]] = val[to_idtype]
  for i, val in enumerate(listofgenes):
    if from_idtype == "ensembl_gene_id":
<<<<<<< HEAD
      a = gene_mapping[to_idtype][gene_mapping[from_idtype] == val.split(".")[0]].values
      if len(a) > 0:
        renamed.append(a[0])
      else:
        renamed.append(val)
        b += 1
        not_parsed.append(i)
=======
      val = val.split(".")[0]
    elif from_idtype == "hgnc_id":
      val = "HGNC:" + str(val)
    try:
      a = to[val]
      renamed.append(a)
    except KeyError:
      b += 1
      not_parsed.append(val)
      renamed.append(val)
>>>>>>> f3a28c17
  print(str(b) + " could not be parsed... we don't have all genes already")
  return(renamed, not_parsed)


# do deseq data on different comparison
# do volcano plot
def scatter(data, labels=None, colors=None, importance=None, radi=5, alpha=0.8, **kargs):
  TOOLS = "hover,crosshair,pan,wheel_zoom,zoom_in,zoom_out,box_zoom,undo,redo,reset,save,box_select,lasso_select,"

  col = viridis(len(set(colors))) if colors is not None else ['#29788E']  # (viridis1)
  radii = []
  fill_alpha = []
  cols = []
  for i in range(data.shape[0]):
    radii.append(radi if importance is None else radi / 2 + importance[i] * 30)
    fill_alpha.append(alpha if importance is None else alpha - (0.2 * importance[i]))
    cols.append(col[0] if colors is None else col[int(colors[i])])
  source = ColumnDataSource(data=dict(
      x=data[:, 0],
      y=data[:, 1],
      labels=labels,
      fill_color=cols,
      fill_alpha=fill_alpha,
      radius=radii
  ))
  TOOLTIPS = [
      ("name", "@labels"),
      ("(x,y)", "(@x, @y)"),
  ]
  p = figure(tools=TOOLS, tooltips=TOOLTIPS)
  p.circle('x', 'y', color='fill_color',
           fill_alpha='fill_alpha',
           line_width=0,
           radius='radius', source=source)
  return(p)


def bar():
  data['Year'] = data['Year'].astype(str)
  data = data.set_index('Year')
  data.drop('Annual', axis=1, inplace=True)
  data.columns.name = 'Month'

  years = list(data.index)
  months = list(data.columns)

  # reshape to 1D array or rates with a month and year for each row.
  df = pd.DataFrame(data.stack(), columns=['rate']).reset_index()

  # this is the colormap from the original NYTimes plot
  colors = ["#75968f", "#a5bab7", "#c9d9d3", "#e2e2e2", "#dfccce", "#ddb7b1", "#cc7878", "#933b41", "#550b1d"]
  mapper = LinearColorMapper(palette=colors, low=df.rate.min(), high=df.rate.max())

  TOOLS = "hover,save,pan,box_zoom,reset,wheel_zoom"

  p = figure(title="US Unemployment ({0} - {1})".format(years[0], years[-1]),
             x_range=years, y_range=list(reversed(months)),
             x_axis_location="above", plot_width=900, plot_height=400,
             tools=TOOLS, toolbar_location='below',
             tooltips=[('date', '@Month @Year'), ('rate', '@rate%')])

  p.grid.grid_line_color = None
  p.axis.axis_line_color = None
  p.axis.major_tick_line_color = None
  p.axis.major_label_text_font_size = "5pt"
  p.axis.major_label_standoff = 0
  p.xaxis.major_label_orientation = pi / 3

  p.rect(x="Year", y="Month", width=1, height=1,
         source=df,
         fill_color={'field': 'rate', 'transform': mapper},
         line_color=None)

  color_bar = ColorBar(color_mapper=mapper, major_label_text_font_size="5pt",
                       ticker=BasicTicker(desired_num_ticks=len(colors)),
                       formatter=PrintfTickFormatter(format="%d%%"),
                       label_standoff=6, border_line_color=None, location=(0, 0))
  p.add_layout(color_bar, 'right')

  show(p)      # show the plot


def CNV_Map(df, sample_order=[], title="CN heatmaps sorted by SMAD4 loss, pointing VPS4B",
            width=900, height=400, standoff=10, ylabel='', marks=[]):
  """
  args:
  ----
    df: df[Sample Start End Segment_Mean size]
    sampleorder: list[Sample] <- for all samples present in the df
  """
  colors = ["#75968f", "#a5bab7", "#c9d9d3", "#e2e2e2", "#dfccce", "#ddb7b1", "#cc7878", "#933b41", "#550b1d"]
  mapper = LinearColorMapper(palette=colors, low=df.Segment_Mean.min(), high=df.Segment_Mean.max())
  if len(sample_order) == 0:
    sample_order = list(set(df.Sample.tolist()))
  TOOLS = "hover,save,pan,box_zoom,reset,wheel_zoom"
  p = figure(title=title,
             y_range=(df.End.max(), df.Start.min()),
             x_range=sample_order,
             x_axis_location="above", plot_width=width, plot_height=height,
             tools=TOOLS, toolbar_location='below',
             tooltips=[('pos', '@Start, @End'), ('relative CN', '@Sample')])

  p.grid.grid_line_color = None
  p.axis.axis_line_color = None
  p.axis.major_tick_line_color = None
  p.axis.major_label_text_font_size = "5pt"
  p.axis.major_label_standoff = standoff
  p.xaxis.major_label_orientation = pi / 3
  pos = 0
  # for i,val in enumerate(historder):
  #    p.rect(x=pos,y=-7,width=len(orderbyhist[val]), height=10, fill_color=small_palettes['Viridis'][4][i])
  #    p.text(x=pos+len(orderbyhist[val])/2, y=-9, text=str(val), text_color="#96deb3")
  #    pos += len(orderbyhist[val])

  p.rect(x="Sample", y="Start", width=0.9, height="size",
         source=df.reset_index(drop=True),
         fill_color={'field': 'Segment_Mean', 'transform': mapper},
         line_color=None)

  color_bar = ColorBar(color_mapper=mapper, major_label_text_font_size="5pt",
                       ticker=BasicTicker(desired_num_ticks=len(colors)),
                       formatter=PrintfTickFormatter(format="%.2f"),
                       label_standoff=6, border_line_color=None, location=(0, 0))
  p.add_layout(color_bar, 'right')
  p.yaxis.axis_label = y_label
  # p.yaxis.major_label_overrides={20:'Centromer'}
  for val in marks:
    hline = Span(location=val, dimension='width', line_color='green', line_width=0.2)
    p.renderers.extend([hline])

  show(p)      # show the plot


def volcano(data, genenames=None, tohighlight=None, tooltips=[('gene', '@gene_id')],
            title="volcano plot", xlabel='log-fold change', ylabel='-log(Q)'):
  """A function to plot the bokeh single mutant comparisons."""
  # Make the hover tool
  # data should be df gene*samples + genenames
  to_plot_not, to_plot_yes = selector(data, tohighlight if tohighlight is not None else [])
  hover = bokeh.models.HoverTool(tooltips=tooltips,
                                 names=['circles'])

  # Create figure
  p = bokeh.plotting.figure(title=title, plot_width=650,
                            plot_height=450)

  p.xgrid.grid_line_color = 'white'
  p.ygrid.grid_line_color = 'white'
  p.xaxis.axis_label = xlabel
  p.yaxis.axis_label = ylabel

  # Add the hover tool
  p.add_tools(hover)
  p = add_points(p, to_plot_not, 'log2FoldChange', 'pvalue', 'se_b', color='#1a9641')
  p = add_points(p, to_plot_yes, 'log2FoldChange', 'pvalue', 'se_b', color='#fc8d59', alpha=0.6, outline=True)
  return p


def add_points(p, df1, x, y, se_x, color='blue', alpha=0.2, outline=False):
  # Define colors in a dictionary to access them with
  # the key from the pandas groupby funciton.
  df = df1.copy()
  transformed_q = -df[y].apply(np.log10)
  df['transformed_q'] = transformed_q

  source1 = bokeh.models.ColumnDataSource(df)

  # Specify data source
  p.circle(x=x, y='transformed_q', size=7,
           alpha=alpha, source=source1,
           color=color, name='circles')
  if outline:
    p.circle(x=x, y='transformed_q', size=7,
             alpha=1,
             source=source1, color='black',
             fill_color=None, name='outlines')

  # prettify
  p.background_fill_color = "#DFDFE5"
  p.background_fill_alpha = 0.5

  return p


def selector(df, valtoextract):
  """A function to separate tfs from everything else"""
  sig = (df.pvalue < 0.1)  # & (dfBetaA.b.abs() > 0.5)
  not_tf = (~df.gene_id.isin(valtoextract))
  is_tf = (df.gene_id.isin(valtoextract))
  to_plot_not = df[sig & not_tf]
  to_plot_yes = df[sig & is_tf]
  return to_plot_not, to_plot_yes

# What pops up on hover?


def plotCorrelationMatrix(data, names, colors=None, title=None, dataIsCorr=False,
                          invert=False, size=40, interactive=False, rangeto=None):
  """
  data arrayLike of int / float/ bool of size(names*val)
  names list like string
  colors, list like size(names)

  """
  if not dataIsCorr:
    data = np.corrcoef(np.array(data))
  else:
    data = np.array(data)

  TOOLS = "hover,crosshair,pan,wheel_zoom,zoom_in,zoom_out,box_zoom,undo,redo,reset,save"
  xname = []
  yname = []
  color = []
  alpha = []
  if interactive:
    xname = []
    yname = []
    if rangeto is None:
      rangeto = range(len(data))
    color = []
    for i, name1 in enumerate(names):
      for j, name2 in enumerate(names):
        xname.append(name1)
        yname.append(name2)
        alpha.append(min(abs(data[i, j]), 0.9))
        if colors is not None:
          if colors[i] == colors[j]:
            color.append(Category10[10][colors[i]])
          else:
            color.append('lightgrey')
        else:
          color.append('grey' if data[i, j] > 0 else Category20[3][2])
    data = dict(
        xname=xname,
        yname=yname,
        colors=color,
        alphas=alpha,
        data=data
    )
    hover = HoverTool(tooltips=[('names: ', '@yname, @xname')])
    p = figure(title=title if title is not None else "Correlation Matrix",
               x_axis_location="above", tools=TOOLS,
               x_range=list(reversed(names)), y_range=names,
               tooltips=[('names', '@yname, @xname'), ('corr:', '@data')])

    p.plot_width = 800
    p.plot_height = 800
    p.grid.grid_line_color = None
    p.axis.axis_line_color = None
    p.axis.major_tick_line_color = None
    p.axis.major_label_text_font_size = "5pt"
    p.axis.major_label_standoff = 0
    p.xaxis.major_label_orientation = np.pi / 3

    p.rect('xname', 'yname', 0.9, 0.9, source=data,
           color='colors', alpha='alphas', line_color=None,
           hover_line_color='black', hover_color='colors')

    save(p, 'temp/corrmat.html')
    return p  # show the plot
  else:
    plt.figure(figsize=(size, 200))
    plt.title('the correlation matrix')
    plt.imshow(data.T if invert else data)
    plt.savefig("temp/corrmat.pdf")
    plt.show()


def venn(inp, names):
  labels = pyvenn.get_labels(inp, fill=['number', 'logic'])
  if len(inp) == 2:
    fig, ax = pyvenn.venn2(labels, names=names)
  if len(inp) == 3:
    fig, ax = pyvenn.venn3(labels, names=names)
  if len(inp) == 4:
    fig, ax = pyvenn.venn4(labels, names=names)
  if len(inp) == 5:
    fig, ax = pyvenn.venn5(labels, names=names)
  if len(inp) == 6:
    fig, ax = pyvenn.venn6(labels, names=names)
  fig.show()


def grouped(iterable, n):
  """
  iterate over element of list 2 at a time python
  s -> (s0,s1,s2,...sn-1), (sn,sn+1,sn+2,...s2n-1), (s2n,s2n+1,s2n+2,...s3n-1), ...
  """
  return zip(*[iter(iterable)] * n)


def mergeImages(images, outputpath):
  images = list(map(Image.open, images))
  widths, heights = zip(*(i.size for i in images))

  total_width = max(widths)
  max_height = sum(heights)

  new_im = Image.new('RGB', (total_width, max_height))

  y_offset = 0
  for im in images:
    new_im.paste(im, (0, y_offset))
    y_offset += im.size[1]

  new_im.save(outputpath)


def addTextToImage(imagedir, text, outputpath, xy=(0, 0), color=(0, 0, 0), fontSize=64):
    # adds black text to the upper left by default, Arial size 64
  img = Image.open(imagedir)
  draw = ImageDraw.Draw(img)
  # the below file path assumes you're operating macOS
  font = ImageFont.truetype("/Library/Fonts/Arial.ttf", fontSize)
  draw.text(xy, text, color, font=font)
  img.save(outputpath)


def overlap(interval1, interval2):
  """
  Given [0, 4] and [1, 10] returns [1, 4]
  Given [0, 4] and [8, 10] returns False
  """
  if interval2[0] <= interval1[0] <= interval2[1]:
    start = interval1[0]
  elif interval1[0] <= interval2[0] <= interval1[1]:
    start = interval2[0]
  else:
    return False

  if interval2[0] <= interval1[1] <= interval2[1]:
    end = interval1[1]
  elif interval1[0] <= interval2[1] <= interval1[1]:
    end = interval2[1]
  else:
    return False

  return (start, end)


def union(interval1, interval2):
  """
  Given [0, 4] and [1, 10] returns [0, 10]
  Given [0, 4] and [8, 10] returns False
  """
  if interval1[0] <= interval2[0] <= interval1[1]:
    start = interval1[0]
    end = interval1[1] if interval2[1] <= interval1[1] else interval2[1]
  elif interval1[0] <= interval2[1] <= interval1[1]:
    start = interval2[0] if interval2[0] <= interval1[0] else interval1[0]
    end = interval1[1]
  else:
    return False
  return (start, end)


def nans(df): return df[df.isnull().any(axis=1)]


def createFoldersFor(filepath):
  prevval = ''
  for val in filepath.split('/')[:-1]:
    prevval += val + '/'
    if not os.path.exists(val):
      os.mkdir(val)


def pdDo(df, op="mean", of="value1", over="value2"):
  df = df.sort_values(by=over)
  index = []
  data = df.iloc[0, of]
  ret = []
  prev = df.iloc[0, over]
  j = 0
  for k, val in df.iloc[1:].iterrows():
    if val[over] == prev:
      data.append(val[of])
    else:
      if of == "mean":
        ret[j] = np.mean(data)
      elif of == "sum":
        ret[j] = np.sum(data)
      elif of == "max":
        ret[j] = np.max(data)
      elif of == "min":
        ret[j] = np.min(data)
      index.append(k)
      j += 1
      data = [val[of]]
  return index, ret<|MERGE_RESOLUTION|>--- conflicted
+++ resolved
@@ -22,7 +22,6 @@
 from PIL import Image, ImageDraw, ImageFont
 import os
 import json
-
 
 
 def fileToList(filename):
@@ -80,15 +79,6 @@
     to[val[from_idtype]] = val[to_idtype]
   for i, val in enumerate(listofgenes):
     if from_idtype == "ensembl_gene_id":
-<<<<<<< HEAD
-      a = gene_mapping[to_idtype][gene_mapping[from_idtype] == val.split(".")[0]].values
-      if len(a) > 0:
-        renamed.append(a[0])
-      else:
-        renamed.append(val)
-        b += 1
-        not_parsed.append(i)
-=======
       val = val.split(".")[0]
     elif from_idtype == "hgnc_id":
       val = "HGNC:" + str(val)
@@ -99,7 +89,6 @@
       b += 1
       not_parsed.append(val)
       renamed.append(val)
->>>>>>> f3a28c17
   print(str(b) + " could not be parsed... we don't have all genes already")
   return(renamed, not_parsed)
 
