--- conflicted
+++ resolved
@@ -7,12 +7,8 @@
 import pdb
 import pandas as pd
 from taigapy import TaigaClient
-<<<<<<< HEAD
 tc = TaigaClient()
 from bokeh.palettes import *
-=======
-from bokeh.palettes import viridis
->>>>>>> 5f38eed5
 import bokeh
 from bokeh.resources import CDN
 import numpy as np
@@ -35,12 +31,8 @@
   # idtype can be of "symbol","uniprot_ids","pubmed_id","ensembl_gene_id","entrez_id","name"
   tokeep = []
   b = 0
-<<<<<<< HEAD
+  print("you need access to taiga for this (https://pypi.org/project/taigapy/)")
   gene_mapping = tc.get(name='hgnc-87ab', file='hgnc_complete_set')
-=======
-  print("you need access to taiga for this (https://pypi.org/project/taigapy/)")
-  gene_mapping = TaigaClient().get(name='hgnc-87ab', file='hgnc_complete_set-2018q3')
->>>>>>> 5f38eed5
   for i, val in enumerate(listofgenes):
     if idtype == "ensembl_gene_id":
       val = val.split(".")[0]
@@ -58,12 +50,8 @@
 
 def convertGenes(listofgenes, from_idtype="ensembl_gene_id", to_idtype="symbol"):
   # idtype can be of "symbol","uniprot_ids","pubmed_id","ensembl_gene_id","entrez_id","name"
-<<<<<<< HEAD
+  print("you need access to taiga for this (https://pypi.org/project/taigapy/)")
   gene_mapping = tc.get(name='hgnc-87ab', file='hgnc_complete_set')
-=======
-  print("you need access to taiga for this (https://pypi.org/project/taigapy/)")
-  gene_mapping = TaigaClient().get(name='hgnc-87ab', file='hgnc_complete_set-2018q3')
->>>>>>> 5f38eed5
   not_parsed = []
   renamed = []
   b = 0
