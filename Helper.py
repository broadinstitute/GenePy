# Jeremie Kalfon
# for BroadInsitute
# in 2019

from __future__ import print_function

import pdb
import ipdb
import pandas as pd
from math import pi
import numpy as np
import itertools
import random
import gzip

from taigapy import TaigaClient
tc = TaigaClient()
from IPython import get_ipython
import subprocess
from JKBio import GCPFunction as gcp
import re
import signal
import string
import sys
from PIL import Image, ImageDraw, ImageFont
import os
import json

import bokeh
from bokeh.plotting import *
from bokeh.io import output_file, show
from bokeh.transform import linear_cmap
from bokeh.util.hex import hexbin
from bokeh.models import HoverTool, CustomJS, BasicTicker, ColorBar, ColumnDataSource, LinearColorMapper, LogColorMapper, PrintfTickFormatter
from bokeh.models.widgets import TextInput
from bokeh.models.annotations import LabelSet
from bokeh.layouts import layout, widgetbox, column, row
from bokeh.resources import CDN
from bokeh.palettes import *

import matplotlib
from matplotlib import pyplot as plt
import venn as pyvenn


rename_mut = {'contig':'chr','position':'pos','Reference_Allele':'ref','ref_allele':'ref','alt_allele':'alt',
'Chromosome':'chr','End_postition':'end','Start_position':'pos','Tumor_Seq_Allele1':"alt"}

def fileToList(filename):
  """
  loads an input file with a\\n b\\n.. into a list [a,b,..]
  """
  with open(filename) as f:
    return [val[:-1] for val in f.readlines()]


def listToFile(l, filename):
  """
  loads a list with [a,b,..] into an input file a\\n b\\n..
  """
  with open(filename, 'w') as f:
    for item in l:
      f.write("%s\n" % item)


def dictToFile(d, filename):
  """
  turn a dict into a json file
  """
  with open(filename, 'w') as json_file:
    json.dump(d, json_file)


def fileToDict(filename):
  """
  loads a json file into a python dict
  """
  with open(filename) as f:
    data = json.load(f)
  return data


def batchMove(l, pattern=['*.', '.*'], folder='', add=''):
  """
  moves a set of files l into a folder:

  Args:
  -----
    l: file list
    pattern: if files are a set of patterns to match
    folder: folder to move file into
    add: some additional mv parameters
  """
  for val in l:
    cmd = 'mv '
    if add:
      cmd += add + ' '
    if '*.' in pattern:
      cmd += '*'
    cmd += val
    if '.*' in pattern:
      cmd += '*'
    cmd += " " + folder
    res = os.system(cmd)
    if res != 0:
      raise Exception("Leave command pressed or command failed")


def batchRename(dt, folder='', add=''):
  """
  Given a dict renames corresponding files in a folder

  Args:
  ----
    dt: dict(currentName:newName) renaming dictionnary
    folder: folder to look into
    add: some additional mv parameters
  """
  files = os.popen('ls ' + folder).read().split('\n')
  for k, val in dt.items():
    for f in files:
      if k in f:
        cmd = 'mv '
        if add:
          cmd += add + ' '
        cmd += folder
        cmd += f
        cmd += ' '
        cmd += folder
        cmd += f.replace(k, val)
        res = os.system(cmd)
        if res != 0:
          raise Exception("Leave command pressed or command failed")


def filterProteinCoding(listofgenes, from_idtype='ensembl_gene_id'):
  """
  Given a list of genes, provide the args where the genes are protein coding genes:

  This functtion will use a file in taiga, you need taigapy installed

  Args:
  -----
    listofgenes: list of genes
    from_idtype: one of "symbol","uniprot_ids","pubmed_id","ensembl_gene_id","entrez_id","name", the gene name format

  Returns:
  -------
    the args where the genes are protein coding
  """
  tokeep = []
  b = 0
  print("you need access to taiga for this (https://pypi.org/project/taigapy/)")
  gene_mapping = tc.get(name='hgnc-87ab', file='hgnc_complete_set')
  for i, val in enumerate(listofgenes):
    if from_idtype == "ensembl_gene_id":
      val = val.split(".")[0]
    elif from_idtype == "hgnc_id":
      val = "HGNC:" + str(val)
    a = gene_mapping["locus_group"][gene_mapping[from_idtype] == val].values
    if len(a) > 0:
      if a[0] == "protein-coding gene":
        tokeep.append(i)
    else:
      b += 1
  print(str(b))
  return(tokeep)


def convertGenes(listofgenes, from_idtype="ensembl_gene_id", to_idtype="symbol"):
  """
  Given a list of genes, provide the args where the genes are protein coding genes:

  This functtion will use a file in taiga, you need taigapy installed

  Args:
  -----
    listofgenes: list of genes
    from_idtype: one of "symbol","uniprot_ids","pubmed_id","ensembl_gene_id","entrez_id","name", the gene name format
    to_idtype: one of "symbol","uniprot_ids","pubmed_id","ensembl_gene_id","entrez_id","name", the gene name format

  Returns:
  -------
    1: the new names for each genes that were matched else the same name
    2: the names of genes that could not be matched
  """
  print("you need access to taiga for this (https://pypi.org/project/taigapy/)")
  gene_mapping = tc.get(name='hgnc-87ab', file='hgnc_complete_set')
  not_parsed = []
  renamed = []
  b = 0
  to = {}
  for i, val in gene_mapping.iterrows():
    to[val[from_idtype]] = val[to_idtype]
  for i, val in enumerate(listofgenes):
    if from_idtype == "ensembl_gene_id":
      val = val.split(".")[0]
    elif from_idtype == "hgnc_id":
      val = "HGNC:" + str(val)
    try:
      a = to[val]
      renamed.append(int(a) if to_idtype == 'entrez_id' else a)
    except KeyError:
      b += 1
      not_parsed.append(val)
      renamed.append(val)
  print(str(b) + " could not be parsed... we don't have all genes already")
  return(renamed, not_parsed)


def scatter(data, labels=None, title='scatter plot', showlabels=False, folder='',
            colors=None, xname='', yname="", importance=None, radi=5, alpha=0.8, **kwargs):
  """
  Makes an interactive scatter plot using Bokeh

  Args:
  -----
    data: an array-like with shape [N,2]
    labels: a list of N names for each points
    title: the plot title
    showlabels: if the labels shoul be always displayed or not (else just on hover)
    colors: a list of N integers from 0 up to 256 for the dot's colors
    importance: a list of N values to scale the size of the dots and their opacity by
    radi: the size of the dots
    alpha: the opacity of the dots
    **args: additional bokeh.figure args
  Returns:
  ------
    the bokeh object
  """
  TOOLS = "hover,crosshair,pan,wheel_zoom,zoom_in,zoom_out,box_zoom,undo,redo,reset,save,box_select,lasso_select,"

  col = viridis(len(set(colors))) if colors is not None else ['#29788E']  # (viridis1)
  radii = []
  fill_alpha = []
  cols = []
  for i in range(data.shape[0]):
    radii.append(radi if importance is None else radi / 2 + importance[i] * 30)
    fill_alpha.append(alpha if importance is None else alpha - (0.2 * importance[i]))
    cols.append(col[0] if colors is None else col[int(colors[i])])
  source = ColumnDataSource(data=dict(
      x=data[:, 0],
      y=data[:, 1],
      labels=labels if labels is not None else [''] * len(radii),
      fill_color=cols,
      fill_alpha=fill_alpha,
      radius=radii
  ))
  TOOLTIPS = [
      ("name", "@labels"),
      ("(x,y)", "(@x, @y)"),
  ]
  p = figure(tools=TOOLS, tooltips=TOOLTIPS, title=title)
  p.circle('x', 'y', color='fill_color',
           fill_alpha='fill_alpha',
           line_width=0,
           radius='radius' if radi else None, source=source)
  p.xaxis[0].axis_label = xname
  p.yaxis[0].axis_label = yname
  if showlabels:
    labels = LabelSet(x='x', y='y', text='labels', level='glyph', text_font_size='9pt',
                      x_offset=5, y_offset=5, source=source, render_mode='canvas')
    p.add_layout(labels)
  output_file(folder + title.replace(' ', "_") + "_scatter.html")
  output_file(folder + title.replace(' ', "_") + "_scatter.pdf")
  show(p)
  return(p)


def bigScatter(data, precomputed=False, logscale=False, features=False, colors=None,
               title="BigScatter", binsize=0.1, folder="", showpoint=False):
  TOOLS = "wheel_zoom,zoom_in,zoom_out,box_zoom,undo,redo,reset,save,box_select,lasso_select,"
  names = [("count", "@c")]
  if features:
    names.append(('features', '@features'))
  if precomputed:
    TOOLS = "hover," + TOOLS
  p = figure(title=title, tools=TOOLS, tooltips=names if precomputed else None,
             match_aspect=True, background_fill_color='#440154')
  if precomputed:
    p.hex_tile(q="q", r="r", size=binsize, line_color=None, source=data,
               hover_color="pink", hover_alpha=0.8,
               fill_color=linear_cmap('c', 'Viridis256', 0, max(data.c)) if not logscale else {'field': 'c', 'transform': LogColorMapper('Viridis256')})
  else:
    if features:
      print("we cannot yet process features on non precomputed version")
    r, bins = p.hexbin(data[:, 0], data[:, 1], line_color=None, size=binsize,
                       hover_color="pink", hover_alpha=0.8,
                       fill_color=linear_cmap('c', 'Viridis256', 0, None) if not logscale else {'field': 'c', 'transform': LogColorMapper('Viridis256')})
  p.grid.visible = False
  if showpoint:
    p.circle(data[:, 0], data[:, 1], color="white", size=1)

  if not precomputed:
    p.add_tools(HoverTool(
        tooltips=names,
        mode="mouse", point_policy="follow_mouse", renderers=[r] if not precomputed else None
    ))

  output_file(folder + title.replace(' ', "_") + "_scatter.html")
  output_file(folder + title.replace(' ', "_") + "_scatter.pdf")

  show(p)


def CNV_Map(df, sample_order=[], title="CN heatmaps sorted by SMAD4 loss, pointing VPS4B",
            width=900, height=400, standoff=10, y_label='', marks=[]):
  """
  create an interactive plot suited for visualizing segment level CN data for a set of samples using bokeh

  args:
  ----
    df: df['Sample' 'Start' 'End' 'Segment_Mean' 'size'] the df containing segment level copy number (can be subsetted to a specific region or genome-wide)
    sampleorder: list[Sample] <- for all samples present in the df
    title: plot title
    width: int width
    height: int height
    standoff: the space between the plot and the x axis
    y_label: the y axis label
    marks: location of lines at specific loci

  Returns:
  --------
    The bokeh object
  """
  colors = ["#75968f", "#a5bab7", "#c9d9d3", "#e2e2e2", "#dfccce", "#ddb7b1", "#cc7878", "#933b41", "#550b1d"]
  colors = RdBu[8]
  mapper = LinearColorMapper(palette=colors, low=df.Segment_Mean.min(), high=df.Segment_Mean.max())
  if len(sample_order) == 0:
    sample_order = list(set(df.Sample.tolist()))
  TOOLS = "hover,save,pan,box_zoom,reset,wheel_zoom"
  p = figure(title=title,
             y_range=(df.End.max(), df.Start.min()),
             x_range=sample_order,
             x_axis_location="above", plot_width=width, plot_height=height,
             tools=TOOLS, toolbar_location='below',
             tooltips=[('pos', '@Start, @End'), ('relative CN', '@Sample')])

  p.grid.grid_line_color = None
  p.axis.axis_line_color = None
  p.axis.major_tick_line_color = None
  p.axis.major_label_text_font_size = "5pt"
  p.axis.major_label_standoff = standoff
  p.xaxis.major_label_orientation = pi / 3
  pos = 0
  # for i,val in enumerate(historder):
  #    p.rect(x=pos,y=-7,width=len(orderbyhist[val]), height=10, fill_color=small_palettes['Viridis'][4][i])
  #    p.text(x=pos+len(orderbyhist[val])/2, y=-9, text=str(val), text_color="#96deb3")
  #    pos += len(orderbyhist[val])

  p.rect(x="Sample", y="Start", width=0.9, height="size",
         source=df.reset_index(drop=True),
         fill_color={'field': 'Segment_Mean', 'transform': mapper},
         line_color=None)

  color_bar = ColorBar(color_mapper=mapper, major_label_text_font_size="5pt",
                       ticker=BasicTicker(desired_num_ticks=len(colors)),
                       formatter=PrintfTickFormatter(format="%.2f"),
                       label_standoff=6, border_line_color=None, location=(0, 0))
  p.add_layout(color_bar, 'right')
  p.yaxis.axis_label = y_label
  # p.yaxis.major_label_overrides={20:'Centromer'}
  for val in marks:
    hline = Span(location=val, dimension='width', line_color='green', line_width=0.2)
    p.renderers.extend([hline])

  output_file(folder + title.replace(' ', "_") + "_cn_plot.html")
  output_file(folder + title.replace(' ', "_") + "_cn_plot.pdf")
  show(p)      # show the plot
  return p


def volcano(data, genenames=None, folder='', tohighlight=None, tooltips=[('gene', '@gene_id')],
            title="volcano plot", xlabel='log-fold change', ylabel='-log(Q)', maxvalue=100,
            searchbox=False, logfoldtohighlight=0.15, pvaltohighlight=0.1, showlabels=False):
  """
  Make an interactive volcano plot from Differential Expression analysis tools outputs

  Args:
  -----
    data: a df with rows genes and cols [log2FoldChange, pvalue, gene_id]
    genenames: 
    tohighlight: a list of genes to highlight in the plot
    tooltips: if user wants tot specify another bokeh tooltip
    title: plot title
    xlabel: if user wants tot specify another
    ylabel: if user wants tot specify another
    maxvalue: the max -log2(pvalue authorized usefull when managing inf vals)
    searchbox: whether or not to add a searchBox to interactively highlight genes
    minlogfold: otherwise the point is not plotted
    minpval: otherwise the point is not plotted
    logfoldtohighlight:
    pvaltohighlight:

  Returns:
  --------
    The bokeh object
  """
  # pdb.set_trace()
  to_plot_not, to_plot_yes = selector(data, tohighlight if tohighlight is not None else [], logfoldtohighlight, pvaltohighlight)
  hover = bokeh.models.HoverTool(tooltips=tooltips,
                                 names=['circles'])

  # Create figure
  p = bokeh.plotting.figure(title=title, plot_width=650,
                            plot_height=450)

  p.xgrid.grid_line_color = 'white'
  p.ygrid.grid_line_color = 'white'
  p.xaxis.axis_label = xlabel
  p.yaxis.axis_label = ylabel

  # Add the hover tool
  p.add_tools(hover)
  p, source1 = add_points(p, to_plot_not, 'log2FoldChange', 'pvalue', color='#1a9641', maxvalue=maxvalue)
  p, source2 = add_points(p, to_plot_yes, 'log2FoldChange', 'pvalue', color='#fc8d59', alpha=0.6, outline=True, maxvalue=maxvalue)
  if showlabels:
    labels = LabelSet(x='log2FoldChange', y='transformed_q', text_font_size='7pt', text="gene_id", level="glyph",
                      x_offset=5, y_offset=5, source=source2, render_mode='canvas')
    p.add_layout(labels)
  if searchbox:
    text = TextInput(title="text", value="gene")
    text.js_on_change('value', CustomJS(
        args=dict(source=source1), code="""
      var data = source.data
      var value = cb_obj.value
      var gene_id = data.gene_id
      var a = -1
      for (i=0; i < gene_id.length; i++) {
          if ( gene_id[i]===value ) { a=i; console.log(i); data.size[i]=7; data.alpha[i]=1; data.color[i]='#fc8d59' }
      }
      source.data = data
      console.log(source)
      console.log(cb_obj)
      source.change.emit()
      console.log(source)
      """))
    p = column(text, p)
  output_file(folder + title.replace(' ', "_") + "_volcano.html")
  output_file(folder + title.replace(' ', "_") + "_volcano.pdf")
  return p


def add_points(p, df1, x, y, color='blue', alpha=0.2, outline=False, maxvalue=100):
  """parts of volcano plot"""
  # Define colors in a dictionary to access them with
  # the key from the pandas groupby funciton.
  df = df1.copy()
  transformed_q = -df[y].apply(np.log10).values
  transformed_q[transformed_q == np.inf] = maxvalue
  df['transformed_q'] = transformed_q
  df['color'] = color
  df['alpha'] = alpha
  df['size'] = 7
  source1 = bokeh.models.ColumnDataSource(df)

  # Specify data source
  p.scatter(x=x, y='transformed_q', size='size',
            alpha='alpha', source=source1,
            color='color', name='circles')
  if outline:
    p.scatter(x=x, y='transformed_q', size=7,
              alpha=1,
              source=source1, color='black',
              fill_color=None, name='outlines')

  # prettify
  p.background_fill_color = "#DFDFE5"
  p.background_fill_alpha = 0.5
  return p, source1


def selector(df, valtoextract=[], logfoldtohighlight=0.15, pvaltohighlight=0.1, minlogfold=0.15, minpval=0.1):
  """Part of Volcano plot: A function to separate tfs from everything else"""
  toshow = (df.pvalue < minpval) & (abs(df.log2FoldChange) > minlogfold)
  df = df[toshow]
  sig = (df.pvalue < pvaltohighlight) & (abs(df.log2FoldChange) > logfoldtohighlight)
  if valtoextract:
    not_tf = (~df.gene_id.isin(valtoextract))
    is_tf = (df.gene_id.isin(valtoextract))
    to_plot_not = df[~sig | not_tf]
    to_plot_yes = df[sig & is_tf]
  else:
    to_plot_not = df[~sig]
    to_plot_yes = df[sig]
  return to_plot_not, to_plot_yes

# What pops up on hover?


def plotCorrelationMatrix(data, names, colors=None, title="correlation Matrix", dataIsCorr=False,
                          invert=False, size=40, folder='', interactive=False, rangeto=None):
  """
  Make an interactive correlation matrix from an array using bokeh

  Args:
  -----
    data: arrayLike of int / float/ bool of size(names*val) or (names*names)
    names: list of names for each rows
    colors: list of size(names) a color for each names (good to display clusters)
    title: the plot title
    dataIsCorr: if not true, we will compute the corrcoef of the data array
    invert: whether or not to invert the matrix before running corrcoef
    size: the plot size
    interactive: whether or not to make the plot interactive (else will use matplotlib)
    rangeto: unused for now

  Returns:
    the bokeh object if interactive else None

  """
  if not dataIsCorr:
    data = np.corrcoef(np.array(data) if not invert else np.array(data).T)
  else:
    data = np.array(data)

  TOOLS = "hover,crosshair,pan,wheel_zoom,zoom_in,zoom_out,box_zoom,undo,redo,reset,save"
  xname = []
  yname = []
  color = []
  alpha = []
  if interactive:
    xname = []
    yname = []
    if rangeto is None:
      rangeto = range(len(data))
    color = []
    for i, name1 in enumerate(names):
      for j, name2 in enumerate(names):
        xname.append(name1)
        yname.append(name2)
        alpha.append(min(abs(data[i, j]), 0.9))
        if colors is not None:
          if colors[i] == colors[j]:
            color.append(Category10[10][colors[i]])
          else:
            color.append('lightgrey')
        else:
          color.append('grey' if data[i, j] > 0 else Category20[3][2])
    data = dict(
        xname=xname,
        yname=yname,
        colors=color,
        alphas=alpha,
        data=data
    )
    hover = HoverTool(tooltips=[('names: ', '@yname, @xname')])
    p = figure(title=title if title is not None else "Correlation Matrix",
               x_axis_location="above", tools=TOOLS,
               x_range=list(reversed(names)), y_range=names,
               tooltips=[('names', '@yname, @xname'), ('corr:', '@data')])

    p.plot_width = 800
    p.plot_height = 800
    p.grid.grid_line_color = None
    p.axis.axis_line_color = None
    p.axis.major_tick_line_color = None
    p.axis.major_label_text_font_size = "5pt"
    p.axis.major_label_standoff = 0
    p.xaxis.major_label_orientation = np.pi / 3

    p.rect('xname', 'yname', 0.9, 0.9, source=data,
           color='colors', alpha='alphas', line_color=None,
           hover_line_color='black', hover_color='colors')
    try:
      show(p)
    except:
      show(p)

    output_file(folder + title.replace(' ', "_") + "_correlation.html")
    output_file(folder + title.replace(' ', "_") + "_correlation.pdf")

    return p  # show the plot
  else:
    plt.figure(figsize=(size, 200))
    plt.title('the correlation matrix')
    plt.imshow(data)
    plt.savefig(title + ".pdf")
    plt.show()


def venn(inp, names, title="venn", folder=''):
  """
  Plots a venn diagram using the pyvenn package

  Args:
    inp: a list of sets of values (e.g. [(1,2,3,4),(2,3),(1,3,4,5)]) 
    names: list of the name of each leaf
    title: the plot title
  """
  labels = pyvenn.get_labels(inp, fill=['number', 'logic'])
  if len(inp) == 2:
    fig, ax = pyvenn.venn2(labels, names=names)
  elif len(inp) == 3:
    fig, ax = pyvenn.venn3(labels, names=names)
  elif len(inp) == 4:
    fig, ax = pyvenn.venn4(labels, names=names)
  elif len(inp) == 5:
    fig, ax = pyvenn.venn5(labels, names=names)
  elif len(inp) == 6:
    fig, ax = pyvenn.venn6(labels, names=names)
  else:
    raise ValueError('need to be between 2 to 6')
  ax.set_title(title)
  if folder:
    fig.savefig(folder + title + '.pdf')
  fig.show()
  plt.pause(0.1)


def grouped(iterable, n):
  """
  iterate over element of list 2 at a time python
  s -> (s0,s1,s2,...sn-1), (sn,sn+1,sn+2,...s2n-1), (s2n,s2n+1,s2n+2,...s3n-1), ...
  """
  it = iter(iterable)
  while True:
    chunk = tuple(itertools.islice(it, n))
    if not chunk:
      return
    yield chunk


def mergeImages(images, outputpath):
  """
  will merge a set of images in python

  Args:
  -----
    images: list of image filepath
    outputpath: where to save the resulting merger
  """
  images = list(map(Image.open, images))
  widths, heights = zip(*(i.size for i in images))

  total_width = max(widths)
  max_height = sum(heights)

  new_im = Image.new('RGB', (total_width, max_height))

  y_offset = 0
  for im in images:
    new_im.paste(im, (0, y_offset))
    y_offset += im.size[1]

  new_im.save(outputpath)


def addTextToImage(image, text, outputpath, xy=(0, 0), color=(0, 0, 0), fontSize=64):
  """
  will add some text to an image in python

  Args:
  ----
    image: the image filepath
    text: the text to write
    outputpath: the location of the resulting image
    xy: the location of the text
    color: tuple(a,b,c) a tuple of 3 ints between 0 and 256
    fontSize: an int for the font size
  """
  # adds black text to the upper left by default, Arial size 64
  img = Image.open(image)
  draw = ImageDraw.Draw(img)
  # the below file path assumes you're operating macOS
  font = ImageFont.truetype("/Library/Fonts/Arial.ttf", fontSize)
  draw.text(xy, text, color, font=font)
  img.save(outputpath)


def overlap(interval1, interval2):
  """
  Given [0, 4] and [1, 10] returns [1, 4]
  Given [0, 4] and [8, 10] returns False
  """
  if interval2[0] <= interval1[0] <= interval2[1]:
    start = interval1[0]
  elif interval1[0] <= interval2[0] <= interval1[1]:
    start = interval2[0]
  else:
    return False

  if interval2[0] <= interval1[1] <= interval2[1]:
    end = interval1[1]
  elif interval1[0] <= interval2[1] <= interval1[1]:
    end = interval2[1]
  else:
    return False

  return (start, end)


def union(interval1, interval2):
  """
  Given [0, 4] and [1, 10] returns [0, 10]
  Given [0, 4] and [8, 10] returns False
  """
  if interval1[0] <= interval2[0] <= interval1[1]:
    start = interval1[0]
    end = interval1[1] if interval2[1] <= interval1[1] else interval2[1]
  elif interval1[0] <= interval2[1] <= interval1[1]:
    start = interval2[0] if interval2[0] <= interval1[0] else interval1[0]
    end = interval1[1]
  else:
    return False
  return (start, end)


def nans(df): return df[df.isnull().any(axis=1)]


def createFoldersFor(filepath):
  """
  will recursively create folders if needed until having all the folders required to save the file in this filepath
  """
  prevval = ''
  for val in filepath.split('/')[:-1]:
    prevval += val + '/'
    if not os.path.exists(prevval):
      os.mkdir(prevval)


def randomString(stringLength=6, stype='all', withdigits=True):
  """
  Generate a random string of letters and digits

  Args:
  -----
    stringLength: the amount of char
    stype: one of lowercase, uppercase, all
    withdigits: digits allowed in the string?

  Returns:
  -------
    the string
  """
  if stype == 'lowercase':
    lettersAndDigits = ascii_lowercase
  elif stype == 'uppercase':
    lettersAndDigits = ascii_uppercase
  else:
    lettersAndDigits = string.ascii_letters
  if withdigits:
    lettersAndDigits += string.digits
  return ''.join(random.choice(lettersAndDigits) for i in range(stringLength))


def pdDo(df, op="mean", of="value1", over="value2"):
  """
  apply a function to a panda dataframe WIP
  """
  df = df.sort_values(by=over)
  index = []
  data = df.iloc[0, of]
  ret = []
  prev = df.iloc[0, over]
  j = 0
  for k, val in df.iloc[1:].iterrows():
    if val[over] == prev:
      data.append(val[of])
    else:
      if of == "mean":
        ret[j] = np.mean(data)
      elif of == "sum":
        ret[j] = np.sum(data)
      elif of == "max":
        ret[j] = np.max(data)
      elif of == "min":
        ret[j] = np.min(data)
      index.append(k)
      j += 1
      data = [val[of]]
  return index, ret


def parrun(cmds, cores, add=[]):
  """
  runs a set of commands in parallel using the "&" command

  Args:
  -----
    cmds: the list of commands
    cores: number of parallel execution
    add: an additional list(len(cmds)) of command to run in parallel at the end of each parallel run
  """
  count = 0
  exe = ''
  if len(add) != 0 and len(add) != len(cmds):
    raise ValueError("we would want them to be the same size")
  else:
    addexe = ''
  for i, cmd in enumerate(cmds):
    count += 1
    exe += cmd
    if len(add) != 0:
      addexe += add[i]
    if count < cores and i < len(cmds) - 1:
      exe += ' & '
      if len(add) != 0:
        addexe += ' & '
    else:
      count = 0
      res = subprocess.run(exe, capture_output=True, shell=True)
      if res.returncode != 0:
        raise ValueError('issue with the command: ' + str(res.stderr))
      exe = ''
      if len(add) != 0:
        res = subprocess.run(addexe, capture_output=True, shell=True)
        if res.returncode != 0:
          raise ValueError('issue with the command: ' + str(res.stderr))
        addexe = ''


def askif(quest):
  """
  asks a y/n question to the user about something and returns true or false given his answer
  """
  print(quest)
  inp = input()
  if inp in ['yes', 'y', 'Y', 'YES', 'oui', 'si']:
    return 1
  elif inp in ['n', 'no', 'nope', 'non', 'N']:
    return 0
  else:
    return askif('you need to answer by yes or no')


def inttodate(i, lim=1965, unknown='U', sep='-', order="asc", startsatyear=0):
  """
  transforms an int representing days into a date

  Args:
  ----
    i: the int
    lim: the limited year below which we have a mistake
    unknown: what to return when unknown (date is bellow the limited year)
    sep: the sep between your date (e.g. /, -, ...)
    order: if 'asc', do d,m,y else do y,m,d
    startsatyear: when is the year to start counting for this int

  Returns:
    the date or unknown
  """
  a = int(i // 365)
  if a > lim:
    a = str(a + startsatyear)
    r = i % 365
    m = str(int(r // 32)) if int(r // 32) > 0 else str(1)
    r = r % 32
    d = str(int(r)) if int(r) > 0 else str(1)
  else:
    return unknown
  return d + sep + m + sep + a if order == "asc" else a + sep + m + sep + d


def datetoint(dt, split='-', unknown='U', order="des"):
  """
  same as inttodate but in the opposite way;

  starts at 0y,0m,0d

  dt: the date string
  split: the splitter in the string (e.g. /,-,...)
  unknown: maybe the some dates are 'U' or 0 and the program will output 0 for unknown instead of crashing
  order: if 'asc', do d,m,y else do y,m,d

  Returns:
    the date
  """
  arr = np.array(dt[0].split(split) if dt[0] != unknown else [0, 0, 0]).astype(int)
  if len(dt) > 1:
    for val in dt[1:]:
      arr = np.vstack((arr, np.array(val.split(split) if val != unknown else [0, 0, 0]).astype(int)))
    arr = arr.T
  res = arr[2] * 365 + arr[1] * 31 + arr[0] if order == "asc" else arr[0] * 365 + arr[1] * 31 + arr[2]
  return [res] if type(res) is np.int64 else res


def getBamDate(bams, split='-', order="des", unknown='U'):
  """
  from bam files (could be in a google bucket) returns their likely sequencing date if available in the header

  Args:
  -----
    bams: the bams file|bucket paths 
    split: the splitter in the output date
    unknown: maybe the some dates can't be found the program will output unknown for them
    order: if 'asc', do d,m,y else do y,m,d

  Returns:
  -------
    a list of likely dates or [unknown]s
  """
  DTs = []
  for i, bam in enumerate(bams):
    print(i / len(bams), end='\r')
    data = os.popen('export GCS_OAUTH_TOKEN=`gcloud auth application-default print-access-token`\
       && samtools view -H ' + bam + ' | grep "^@RG"')
    if data == signal.SIGINT:
      print('Awakened')
      break
    else:
      res = data.read()
      dt = re.findall("(?<=\tDT:).+?\t", res)
    if len(dt) > 1:
      arr = np.array(dt[0].split('T')[0].split(split)).astype(int)
      for val in dt[1:]:
        arr = np.vstack((arr, np.array(val.split('T')[0].split(split)).astype(int)))
      arr = arr.T
      i = arr[0] * 365 + arr[1] * 31 + arr[2] if order == "asc" else arr[2] * 365 + arr[1] * 31 + arr[0]
      DTs.append(dt[np.argsort(i)[0]].split('T')[0])
    elif len(dt) == 1:
      DTs.append(dt[0].split('T')[0])
    else:
      DTs.append(unknown)
  return DTs


def getSpikeInControlScales(refgenome, fastq=None, fastQfolder='', mapper='bwa', pairedEnd=False, cores=1,
                            pathtosam='samtools', pathtotrim_galore='trim_galore', pathtobwa='bwa',
                            totrim=True, tomap=True, tofilter=True, results='res/', toremove=False):
  """
  Will extract the spikeInControls from a fastq file (usefull for, let say ChIPseq data with spike ins)

  Count based sequencing data is not absolute and will be normalized as each sample will be sequenced at a specific depth. 
  To figure out what was the actual sample concentration, we use Spike In control
  You should have FastQfolder/[NAME].fastq & BigWigFolder/[NAME].bw with NAME being the same for the same samples


  Args:
  -----
    refgenome: str the file path to the indexed reference genome
    FastQfolder: str the folder path where the fastq files are stored (should be named the same as files in BigWigFolder)
    BigWigFolder: str the folder path where the bigwig files are stored (should be named the same as files in FastQfolder)
    mapper: str flag to 'bwa', ...
    pairedEnd: Bool flat to true for paired end sequences. if true, You should have FastQfolder/[NAME]_1|2.fastq

  Returns:
  --------
    dict(file,float) the scaling factor dict

  """
  if len(fastQfolder) > 0:
    print('using all files from folder')
    fastqs = os.listdir(fastQfolder)
    fastqs = [i for i in fastqs if '.fq.gz' == i[-6:] or '.fastq.gz' == i[-9:]]
    fastqs.sort()
    if pairedEnd and (tomap or totrim):
      print("need to be name_*1, name_*2")
      fastqs = [i for i in grouped(fastqs, 2)]
  elif fastq is None:
    raise Error('you need input files')
  else:
    if type(fastq) is list:
      print('your files need to be all in the same folder')
      fastQfolder = '/'.join(fastq[0].split('/')[:-1]) + '/'
      if not totrim and not tomap:
        fastqs = [f.split('/')[-1] for f in fastq]
      else:
        print("need to be name_*1, name_*2")
        fastqs = [[f[0].split('/')[-1], f[1].split('/')[-1]] for f in grouped(fastq, 2)]
    else:
      fastQfolder = '/'.join(fastq.split('/')[:-1]) + '/'
      fastqs = [fastq.split('/')[-1]]
  print(fastqs)
  if not totrim:
    print("you need to have your files in the " + results + " folder")
  if totrim and tomap:
    print("\n\ntrimming\n\n")
    if pairedEnd:
      cmds = []
      rm = []
      for file in fastqs:
        cmd = pathtotrim_galore + ' --paired --fastqc --gzip ' + fastQfolder + file[0] + ' ' + fastQfolder + file[1] + " -o " + results
        if toremove:
          rm.append('rm ' + fastQfolder + file[0] + ' ' + fastQfolder + file[1])
        cmds.append(cmd)
      print(cmds)
      parrun(cmds, cores, add=rm)
      fastqs = [[file[0].split('.')[0] + '_val_1.fq.gz', file[1].split('.')[0] + '_val_2.fq.gz'] for file in fastqs]
  if tomap:
    print("\n\nmapping\n\n")
    if pairedEnd:
      cmds = []
      rm = []
      for file in fastqs:
        cmd = pathtobwa + ' mem ' + refgenome + ' ' + results + file[0] + ' ' + results +\
            file[1] + ' | ' + pathtosam + ' sort - -o ' + results + file[0].split('.')[0] + '.sorted.bam'
        if toremove:
          rm.append('rm ' + results + file[0] + ' ' + results + file[1])
        cmds.append(cmd)
      parrun(cmds, cores, add=rm)
      fastqs = [file[0].split('.')[0] + '.sorted.bam' for file in fastqs]

  if tofilter:
    print("\n\nfiltering\n\n")
    cmds = []
    rm = []
    parrun([pathtosam + ' index ' + results + file.split('.')[0] + '.sorted.bam' for file in fastqs], cores)
    parrun([pathtosam + ' flagstat ' + results + file.split('.')[0] + '.sorted.bam > ' + results + file.split('.')[0] + '.sorted.bam.flagstat' for file in fastqs], cores)
    parrun([pathtosam + ' idxstats ' + results + file.split('.')[0] + '.sorted.bam > ' + results + file.split('.')[0] + '.sorted.bam.idxstat' for file in fastqs], cores)
    fastqs = [file.split('.')[0] + '.sorted.bam' for file in fastqs]
  else:
    print("files need to be named: NAME.sorted.bam")
    fastqs = [file for file in fastqs if '.sorted.bam' == file[-11:]]
  mapped = {}
  norm = {}
  unique_mapped = {}
  print("\n\ncounting\n\n")
  for file in fastqs:
    mapped[file.split('.')[0]] = int(os.popen(pathtosam + ' view -c -F 0x004 -F 0x0008 -f 0x001 -F 0x0400 -q 1 ' + results +
                                              file + ' -@ ' + str(cores)).read().split('\n')[0])
   # unique_mapped[file.split('.')[0]] = int(re.findall("Mapped reads: (\d+)", os.popen('bamtools stats -in '+results +
    #                                             file + '.sorted.bam').read())[0])
  nbmapped = np.array([i for i in mapped.values()])
  nbmapped = np.sort(nbmapped)[0] / nbmapped.astype(float)
  for i, val in enumerate(mapped.keys()):
    norm[val] = nbmapped[i]
  return norm, mapped,  # unique_mapped


def changeToBucket(samples, gsfolderto, values=['bam', 'bai'], catchdup=False):
  """
  moves all bam/bai files in a sampleList from Terra, to another gs bucket and rename them in the sample list

  will prevent erasing a duplicate sample by adding a random string or by flagging them and not copying them

  Args:
  ----
    samples: pandas.dataframe with columns to move
    gsfolderto: the bucket path to move the data to
    values: list of the cols in the dataframe containing the gs object path to be moved 
    catchdup: if false will prepend a random string to the names before moving them, else will flag duplicate names

  Returns:
  --------
    the updated sample pandas.dataframe
  """
  # to do the download to the new dataspace
  for i, val in samples.iterrows():
    ran = randomString(6, 'underscore', withdigits=False)
    for ntype in values:
      name = val[ntype].split('/')[-1] if catchdup else ran + '_' + val[ntype].split('/')[-1]
      if not gcp.exists(gsfolderto + val[ntype].split('/')[-1]) or not catchdup:
        cmd = 'gsutil cp ' + val[ntype] + ' ' + gsfolderto + name
        res = subprocess.run(cmd, shell=True, capture_output=True)
        if res.returncode != 0:
          raise ValueError(str(res.stderr))
      else:
        print(name + ' already exists in the folder: ' + gsfolderto)
        print(gcp.lsFiles([gsfolderto + name], '-la'))
      samples.loc[i, ntype] = gsfolderto + name
  return samples


def GSEAonExperiments(data, experiments, res={}, savename='', scaling=[], geneset='GO_Biological_Process_2015',
                      cores=8, cleanfunc=lambda i: i.split('(GO')[0]):
  """

  Will run GSEA on a set of experiment

  Args:
  -----
    data: a pandas.df rows: gene counts; columns: [experimentA_X,..., experimentD_X..., control_X] where X is the replicate number
    experiments: a list of experiment names (here experimentA,.. experimentD)
    scaling: a dict(experiment:(mean,std)) of scaling factors and their associated standard error for each experiments
    res: you can provide a dict containing results from
    savename: if you want to save the plots as pdfs, provides a location/name
    geneset: the geneset to run it on. (can be a filepath to your own geneset)
    cores: to run GSEA on
    cleanfunc: a func applied to the names of the gene sets to change it in some way (often to make it more readable)
  Returns
  -------
    plots the results 
    1: returns a matrix with the enrichment for each term for each experiment
    2: returns a dict(experiment:pd.df) with dataframe being the output of GSEA (with pvalues etc..) for each experiments
  """
  for i, val in enumerate(experiments):
    print(val)
    totest = data[[v for v in data.columns[:-1] if val + '-' in v or 'AAVS1' in v]]
    cls = ['Condition' if val + '-' in v else 'DMSO' for v in totest.columns]
    if scaling:
      if abs(scaling[val.split('_')[1]][0]) > scaling[val.split('_')[1]][1]:
        print("rescaling this one")
        cols = [i for i in totest.columns if val + '-' in i]
        totest[cols] = totest[cols] * (2**scaling[val.split('_')[1]][0])
    if val in res:
      print(val + " is already in set")
      continue
    res[val] = gseapy.gsea(data=totest, gene_sets=geneset,
                           cls=cls, no_plot=False, processes=cores)
    res[val].res2d['Term'] = [i for i in res[val].res2d.index]
    for i, v in res.items():
      res[i].res2d['Term'] = [cleanfunc(i) for i in v.res2d['Term']]
    plt.figure(i)
    sns.barplot(data=res[val].res2d.iloc[:25], x="es", y="Term",
                hue_order="geneset_size").set_title(val)
  a = set()
  for k, val in res.items():
    a.update(set(val.res2d.Term))
  a = {i: [0] * len(res) for i in a}
  for n, (k, val) in enumerate(res.items()):
    for i, v in val.res2d.iterrows():
      a[v.Term][n] = v.es
  pres = pd.DataFrame(a, index=res.keys())
  a = sns.clustermap(figsize=(25, 20), data=res, vmin=-1, vmax=1, yticklabels=res.index, cmap=plt.cm.RdYlBu)
  b = sns.clustermap(-res.T.corr(), cmap=plt.cm.RdYlBu, vmin=-1, vmax=1)
  if savename:
    res.to_csv(savename + ".csv")
    a.savefig(savename + "_genesets.pdf")
    b.savefig(savename + "_correlation.pdf")
  return pres, res


def runERCC(ERCC, experiments, featurename="Feature", issingle=False, dilution=1 / 100,
            name="RNPv2", spikevol=1, control="AAAVS1", fdr=0.1, totalrnamass=0.5):
  """
  Runs the ERCC dashboard Rpackage on your notebook

  you will need to run this function from ipython and to have the R package erccdashboard installed

  Args:
  ----
    ERCC: a pandas.df rows: ERCC counts columns: [experimentA_X,..., experimentD_X..., control_X] where X is the replicate number
    experiments: a list of experiment names (here experimentA,.. experimentD)
    featurename: columns where the ERCC pseudo gene names are stored
    issingle: ERCC parameters to choose between Single and RatioPair
    dilution: ERCC dilution parameter
    name: the name of the experiment set
    spikevol: ERCC spikevol parameter
    control: the control name (here control)
    fdr: ERCC fdr parameter
    totalrnamass: ERCC totalrnamass parameter

  Returns:
  -------
    a dict(experimentName:(val, ste)) a dict containing the scaling factor and its standard error for each experiment

  Raises:
  ------
    RuntimeError: if you are not on ipython
  """
  try:
    ipython = get_ipython()
  except:
    raise RuntimeError('you need to be on ipython')
  ipython.magic("load_ext rpy2.ipython")
  ipython.magic("R library('erccdashboard')")
  ipython.magic("R datType = 'count'")  # "count" for RNA-Seq data, "array" for microarray data
  ipython.magic("R isNorm = F")  # flag to indicate if input expression measures are already normalized, default is FALSE
  ipython.magic("R -i name filenameRoot = name")  # user defined filename prefix for results files
  ipython.magic("R -i control sample2Name = control")  # name for sample 2 in the experiment
  ipython.magic("R -i issingle erccmix < - if(issingle) 'Single' else 'RatioPair'")  # name of ERCC mixture design, "RatioPair" is default
  ipython.magic("R -i dilution erccdilution = dilution")  # dilution factor used for Ambion spike-in mixtures
  ipython.magic("R -i spikevol spikeVol = spikevol")  # volume (in microliters) of diluted spike-in mixture added to total RNA mass
  ipython.magic("R -i fdr choseFDR = fdr")  # user defined false discovery rate (FDR), default is 0.05
  ipython.magic("R exDat = ''")
  ipython.magic("R - i totalrnamass totalRNAmass < - totalrnamass")

  cols = list(ERCC.columns)
  cols.sort()
  res = {}
  for val in experiments:
    d = {}
    e = 0
    c = 0
    d.update({
        featurename: 'Feature'
    })
    for i in cols[:-1]:
      if val + '-' in i:
        e += 1
        d.update({i: val.split('_')[-1] + '_' + str(e)})
      if control + "-" in i:
        c += 1
        d.update({i: control + "_" + str(c)})
    a = ERCC[list(d.keys())].rename(columns=d)
    a.to_csv('/tmp/ERCC_estimation.csv', index=None)
    val = val.split('_')[-1]

    ipython.magic("R -i val print(val)")

    ipython.magic("R print(sample2Name)")
    ipython.magic("R a <- read.csv('/tmp/ERCC_estimation.csv')")
    ipython.magic("R print(head(a))")

    try:

      ipython.magic("R - i val exDat = initDat(datType=datType, isNorm=isNorm, exTable=a,\
                                 filenameRoot=filenameRoot, sample1Name=val,\
                                 sample2Name=sample2Name, erccmix=erccmix,\
                                 erccdilution=erccdilution, spikeVol=spikeVol,\
                                 totalRNAmass=totalRNAmass, choseFDR=choseFDR)")
      ipython.magic("R exDat = est_r_m(exDat)")
      ipython.magic("R exDat = dynRangePlot(exDat)")

    except Warning:
      print("failed for " + val)
      continue
    except:
      print('worked for ' + val)

    ipython.magic("R print(summary(exDat))")
    ipython.magic("R grid.arrange(exDat$Figures$dynRangePlot)")
    ipython.magic("R grid.arrange(exDat$Figures$r_mPlot)")
    ipython.magic("R grid.arrange(exDat$Figures$rangeResidPlot)")

    ipython.magic("R -o rm rm <- exDat$Results$r_m.res$r_m.mn")
    ipython.magic("R -o se se <- exDat$Results$r_m.res$r_m.mnse")

    res[val] = (rm[0], se[0])
  for i, v in res.items():
    if abs(v[0]) > v[1]:
      print(i, v[0])
  return res


def fromGTF2BED(gtfname, bedname, gtftype='geneAnnot'):
  """
  transforms a  gtf file into a bed file

  Args:
  ----
    gtfname: filepath to gtf file
    bedname: filepath to beddfile
    gtftype: only geneAnnot for now

  Returns:
  --------
    newbed: the bedfile as a pandas.df

  """
  if gtftype == 'geneAnnot':
    gtf = pd.read_csv(gtfname, sep='\t', header=0, names=["chr", "val", "type", "start", 'stop', 'dot', 'strand', 'loc', 'name'])
    gtf['name'] = [i.split('gene_id "')[-1].split('"; trans')[0] for i in gtf['name']]
    prevname = ''
    newbed = {'chr': [], 'start': [], 'end': [], 'gene': []}
    for i, val in gtf.iterrows():
      showcount(i, len(gtf))
      if val['name'] == prevname:
        newbed['end'][-1] = val['stop']
      else:
        newbed['chr'].append(val['chr'])
        newbed['start'].append(val['start'])
        newbed['end'].append(val['stop'])
        newbed['gene'].append(val['name'])
      prevname = val['name']
    newbed = pd.DataFrame(newbed)
    newbed = newbed[~newbed.chr.str.contains('_fix')]
    newbed.to_csv(bedname + ".bed", sep='\t', index=None)
    newbed.to_csv(bedname + "_genes.bed", sep='\t', index=None)
    return newbed


def showcount(i, size):
  """
  pretty print of i/size%, to put in a for loop
  """
  print(str(1 + int(100 * (i / size))) + '%', end='\r')


def combin(n, k):
  """
  Nombre de combinaisons de n objets pris k a k
  Number of comabination of n object taken k at a time
  """
  if k > n // 2:
    k = n - k
  x = 1
  y = 1
  i = n - k + 1
  while i <= n:
    x = (x * i) // y
    y += 1
    i += 1
  return x


def mergeSplicingVariants(df, defined='.'):
  df = df.sort_index()
  foundpoint = False
  #pdb.set_trace()
  torename={}
  todrop =[]
  for i, v in enumerate(df.index.tolist()):
    showcount(i,len(df))
    if foundpoint:
      if foundpoint in v:
        tomerge.append(v)
      else:
        if foundpoint not in df.index:
          if len(tomerge)>1:
            #print("merging "+str(len(tomerge)))
            df.loc[foundpoint] = df.loc[tomerge].sum()
            todrop.extend(tomerge)
          else:
            torename.update({tomerge[0]:foundpoint})
        foundpoint = False
    elif defined in v:
      foundpoint = v.split(defined)[0]
      tomerge = [v]
<<<<<<< HEAD
  if len(torename)>0:
    df = df.rename(index=torename)
  df = df.drop(index=todrop)
  return df

def vcf_to_df(path, hasfilter=False, samples=['sample'],additional_unique=[]):
    uniqueargs=['DB','SOMATIC','GERMLINE',"OVERLAP", "IN_PON","STR","ReverseComplementedAlleles"]+additional_unique
    def read_comments(f):
        fields = {}
        description = {}
        for l in f: 
            l = l.decode("utf-8") if type(l) is not str else l
            if l.startswith('##'):
                if 'FORMAT' in l[:20]:
                    res = l.split('ID=')[1].split(',')[0]
                    desc = l.split('Description=')[1][:-2]
                    description.update({res:desc})
                if 'INFO' in l[:20]:
                    res = l.split('ID=')[1].split(',')[0]
                    desc = l.split('Description=')[1][:-2]
                    description.update({res:desc})
                    fields.update({res:[]})
            else:
                break
        return fields, description
    if path.endswith('.gz'):
        with gzip.open(path,'r') as f:
            fields, description = read_comments(f)
    else:
        with open(path, 'r') as f:
            fields, description = read_comments(f)
    names = ['chr','pos','id','ref','alt','qual']
    names += ['filter'] if hasfilter else ['strand']
    names +=['data','format']+samples
    a =  pd.read_csv(path, sep='\t', comment="#", header=None,names=names, index_col=False)
    print(description)
    try:
      for j, val in enumerate(a.data.str.split(';').values.tolist()):
          res = dict([(v,True) if v in uniqueargs else tuple(v.split('=')) for v in val])
          for k in fields.keys():
              fields[k].append(res.get(k,None))
    except ValueError:
      print(val)
      raise ValueError('unknown field')
    a = pd.concat([a.drop(columns='data'), pd.DataFrame(data=fields, index=a.index)],axis=1)
    for sample in samples:
      sorting = a.format[0].split(':')
      res = a[sample].str.split(':').values.tolist()
      maxcols = max([len(v) for v in res])
      if maxcols - len(sorting) >0:
        for i in range(maxcols - len(sorting)):
          sorting.append(sorting[-1]+'_'+str(i+1))
      if len(samples)>1:
        sorting =[sample+'_'+v for v in sorting]
      a = pd.concat([a.drop(columns=sample), pd.DataFrame(data = res, columns = sorting, index=a.index)], axis=1)
    return a.drop(columns='format'), description
=======
  return df


def readFromSlamdunk(loc='res/count/', flag_var=100, convertTo='symbol',
                     minvar_toremove=0, mincount_toremove=5):
  files = os.listdir(loc)
  files = [file for file in files if file.endswith('.tsv')]
  data = {}
  for file in files:
    data[file.split('/')[-1].split('.')[0]] = pd.read_csv(loc + file, sep='\t', comment='#', header=0)
  prev = -2
  print("found " + str(len(data)) + ' files:' + str(data.keys()))
  for k, val in data.items():
    if len(set(val.Name)) != prev and prev != -2:
      raise ValueError('we do not have the same number of genes in each file')
    prev = len(set(val.Name))
  readcounts = {i: [0] * len(data) for i in val.Name.unique()}
  tccounts = {i: [0] * len(data) for i in val.Name.unique()}
  for n, (_, val) in enumerate(data.items()):
    val = val.sort_values(by="Name")
    j = 0
    #print('              ',end='\r')
    readcount = [val.iloc[0].ReadCount]
    tccount = [val.iloc[0].TcReadCount]
    prevname = val.iloc[0].Name
    for _, v in val.iloc[1:].iterrows():
      if v.Name == 4609:
        print(v.ReadCount, v.TcReadCount)
        print(readcount, tccount)
      if v.Name == prevname:
        readcount.append(v.ReadCount)
        tccount.append(v.TcReadCount)
      else:
        readcounts[prevname][n] = np.sum(readcount)
        tccounts[prevname][n] = np.sum(tccount)
        # if np.var(readcount) > flag_var:
        #    print("pb with "+str(v.Name))
        prevname = v.Name
        j += 1
        # print(j,end='\r')
        readcount = [v.ReadCount]
        tccount = [v.TcReadCount]
  files = [*data]
  readcounts = pd.DataFrame(data=readcounts, columns=val.Name.unique(), index=data.keys()).T
  tccounts = pd.DataFrame(data=tccounts, columns=val.Name.unique(), index=data.keys()).T
  if convertTo:
    names, _ = convertGenes(readcounts.index.tolist(), from_idtype="entrez_id", to_idtype=convertTo)
    readcounts.index = names
    names, _ = convertGenes(tccounts.index.tolist(), from_idtype="entrez_id", to_idtype=convertTo)
    tccounts.index = names
  nottodrop = np.argwhere(tccounts.values.var(1) >= minvar_toremove).ravel()
  tccounts = tccounts.iloc[nottodrop]
  readcounts = readcounts.iloc[nottodrop]
  nottodrop = np.argwhere(readcounts.values.max(1) >= mincount_toremove).ravel()
  tccounts = tccounts.iloc[nottodrop]
  readcounts = readcounts.iloc[nottodrop]
  return readcounts, tccounts
>>>>>>> 404ef65c
<|MERGE_RESOLUTION|>--- conflicted
+++ resolved
@@ -1299,11 +1299,11 @@
     elif defined in v:
       foundpoint = v.split(defined)[0]
       tomerge = [v]
-<<<<<<< HEAD
   if len(torename)>0:
     df = df.rename(index=torename)
   df = df.drop(index=todrop)
   return df
+
 
 def vcf_to_df(path, hasfilter=False, samples=['sample'],additional_unique=[]):
     uniqueargs=['DB','SOMATIC','GERMLINE',"OVERLAP", "IN_PON","STR","ReverseComplementedAlleles"]+additional_unique
@@ -1356,8 +1356,6 @@
         sorting =[sample+'_'+v for v in sorting]
       a = pd.concat([a.drop(columns=sample), pd.DataFrame(data = res, columns = sorting, index=a.index)], axis=1)
     return a.drop(columns='format'), description
-=======
-  return df
 
 
 def readFromSlamdunk(loc='res/count/', flag_var=100, convertTo='symbol',
@@ -1413,5 +1411,4 @@
   nottodrop = np.argwhere(readcounts.values.max(1) >= mincount_toremove).ravel()
   tccounts = tccounts.iloc[nottodrop]
   readcounts = readcounts.iloc[nottodrop]
-  return readcounts, tccounts
->>>>>>> 404ef65c
+  return readcounts, tccounts