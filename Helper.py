# Jeremie Kalfon
# for BroadInsitute
# in 2019

from __future__ import print_function

import pdb
import pandas as pd
from taigapy import TaigaClient
tc = TaigaClient()
from bokeh.palettes import viridis
import bokeh
from bokeh.resources import CDN
import numpy as np
from bokeh.plotting import *
from bokeh.models import HoverTool
import matplotlib
matplotlib.use('Agg')
import venn
import sys
from PIL import Image, ImageDraw, ImageFont


def fileToList(filename):
  with open(filename) as f:
    return [val[:-1] for val in f.readlines()]


def filterProteinCoding(listofgenes, idtype='ensembl_gene_id'):
  # idtype can be of "symbol","uniprot_ids","pubmed_id","ensembl_gene_id","entrez_id","name"
  tokeep = []
  b = 0
  gene_mapping = tc.get(name='hgnc-87ab', file='hgnc_complete_set-2018q3')
  for i, val in enumerate(listofgenes):
    val = val.split(".")[0]
    a = gene_mapping["locus_group"][gene_mapping[idtype] == val].values
    if len(a) > 0:
      if a[0] == "protein-coding gene":
        tokeep.append(i)
    else:
      b += 1
  print(str(b))
  return(tokeep)


def convertGenes(listofgenes, from_idtype="ensembl_gene_id", to_idtype="symbol"):
  # idtype can be of "symbol","uniprot_ids","pubmed_id","ensembl_gene_id","entrez_id","name"
  gene_mapping = tc.get(name='hgnc-87ab', file='hgnc_complete_set-2018q3')
  not_parsed = []
  renamed = []
  b = 0
  for i, val in enumerate(listofgenes):
    if from_idtype == "ensembl_gene_id":
      val = val.split(".")[0]
      a = gene_mapping[to_idtype][gene_mapping[from_idtype] == val].values
      if len(a) > 0:
        renamed.append(a[0])
      else:
        b += 1
        not_parsed.append(i)
  print(str(b) + " could not be parsed... we don't have all genes already")
  return(renamed, not_parsed)


# do deseq data on different comparison
# do volcano plot
def scatter(data, labels=None, colors=None, importance=None, radi=5, alpha=0.8, **kargs):
  TOOLS = "hover,crosshair,pan,wheel_zoom,zoom_in,zoom_out,box_zoom,undo,redo,reset,save,box_select,lasso_select,"

  col = viridis(len(set(colors))) if colors is not None else ['#29788E']  # (viridis1)
  radii = []
  fill_alpha = []
  cols = []
  for i in range(data.shape[0]):
    radii.append(radi if importance is None else radi / 2 + importance[i] * 30)
    fill_alpha.append(alpha if importance is None else alpha - (0.2 * importance[i]))
    cols.append(col[0] if colors is None else col[int(colors[i])])
  source = ColumnDataSource(data=dict(
      x=data[:, 0],
      y=data[:, 1],
      labels=labels,
      fill_color=cols,
      fill_alpha=fill_alpha,
      radius=radii
  ))
  TOOLTIPS = [
      ("name", "@labels"),
      ("(x,y)", "(@x, @y)"),
  ]
  p = figure(tools=TOOLS, tooltips=TOOLTIPS)
  p.circle('x', 'y', color='fill_color',
           fill_alpha='fill_alpha',
           line_width=0,
           radius='radius', source=source)
  show(p)


def bar():
  data['Year'] = data['Year'].astype(str)
  data = data.set_index('Year')
  data.drop('Annual', axis=1, inplace=True)
  data.columns.name = 'Month'

  years = list(data.index)
  months = list(data.columns)

  # reshape to 1D array or rates with a month and year for each row.
  df = pd.DataFrame(data.stack(), columns=['rate']).reset_index()

  # this is the colormap from the original NYTimes plot
  colors = ["#75968f", "#a5bab7", "#c9d9d3", "#e2e2e2", "#dfccce", "#ddb7b1", "#cc7878", "#933b41", "#550b1d"]
  mapper = LinearColorMapper(palette=colors, low=df.rate.min(), high=df.rate.max())

  TOOLS = "hover,save,pan,box_zoom,reset,wheel_zoom"

  p = figure(title="US Unemployment ({0} - {1})".format(years[0], years[-1]),
             x_range=years, y_range=list(reversed(months)),
             x_axis_location="above", plot_width=900, plot_height=400,
             tools=TOOLS, toolbar_location='below',
             tooltips=[('date', '@Month @Year'), ('rate', '@rate%')])

  p.grid.grid_line_color = None
  p.axis.axis_line_color = None
  p.axis.major_tick_line_color = None
  p.axis.major_label_text_font_size = "5pt"
  p.axis.major_label_standoff = 0
  p.xaxis.major_label_orientation = pi / 3

  p.rect(x="Year", y="Month", width=1, height=1,
         source=df,
         fill_color={'field': 'rate', 'transform': mapper},
         line_color=None)

  color_bar = ColorBar(color_mapper=mapper, major_label_text_font_size="5pt",
                       ticker=BasicTicker(desired_num_ticks=len(colors)),
                       formatter=PrintfTickFormatter(format="%d%%"),
                       label_standoff=6, border_line_color=None, location=(0, 0))
  p.add_layout(color_bar, 'right')

  show(p)      # show the plot


def CNV_Map(df, sample_order=[], title="CN heatmaps sorted by SMAD4 loss, pointing VPS4B",
            width=900, height=400, standoff=10, ylabel='', marks=[]):
  """
  args:
  ----
    df: df[Sample Start End Segment_Mean size]
    sampleorder: list[Sample] <- for all samples present in the df
  """
  colors = ["#75968f", "#a5bab7", "#c9d9d3", "#e2e2e2", "#dfccce", "#ddb7b1", "#cc7878", "#933b41", "#550b1d"]
  mapper = LinearColorMapper(palette=colors, low=df.Segment_Mean.min(), high=df.Segment_Mean.max())
  if len(sample_order) == 0:
    sample_order = list(set(df.Sample.tolist()))
  TOOLS = "hover,save,pan,box_zoom,reset,wheel_zoom"
  p = figure(title=title,
             y_range=(df.End.max(), df.Start.min()),
             x_range=sample_order,
             x_axis_location="above", plot_width=width, plot_height=height,
             tools=TOOLS, toolbar_location='below',
             tooltips=[('pos', '@Start, @End'), ('relative CN', '@Sample')])

  p.grid.grid_line_color = None
  p.axis.axis_line_color = None
  p.axis.major_tick_line_color = None
  p.axis.major_label_text_font_size = "5pt"
  p.axis.major_label_standoff = standoff
  p.xaxis.major_label_orientation = pi / 3
  pos = 0
  # for i,val in enumerate(historder):
  #    p.rect(x=pos,y=-7,width=len(orderbyhist[val]), height=10, fill_color=small_palettes['Viridis'][4][i])
  #    p.text(x=pos+len(orderbyhist[val])/2, y=-9, text=str(val), text_color="#96deb3")
  #    pos += len(orderbyhist[val])

  p.rect(x="Sample", y="Start", width=0.9, height="size",
         source=df.reset_index(drop=True),
         fill_color={'field': 'Segment_Mean', 'transform': mapper},
         line_color=None)

  color_bar = ColorBar(color_mapper=mapper, major_label_text_font_size="5pt",
                       ticker=BasicTicker(desired_num_ticks=len(colors)),
                       formatter=PrintfTickFormatter(format="%.2f"),
                       label_standoff=6, border_line_color=None, location=(0, 0))
  p.add_layout(color_bar, 'right')
  p.yaxis.axis_label = y_label
  # p.yaxis.major_label_overrides={20:'Centromer'}
  for val in marks:
    hline = Span(location=val, dimension='width', line_color='green', line_width=0.2)
    p.renderers.extend([hline])

  show(p)      # show the plot


def volcano(data, genenames=None, tohighlight=None, tooltips=[('gene', '@gene_id')],
            title="volcano plot", xlabel='log-fold change', ylabel='-log(Q)'):
  """A function to plot the bokeh single mutant comparisons."""
  # Make the hover tool
  # data should be df gene*samples + genenames
  to_plot_not, to_plot_yes = selector(data, tohighlight if tohighlight is not None else [])
  hover = bokeh.models.HoverTool(tooltips=tooltips,
                                 names=['circles'])

  # Create figure
  p = bokeh.plotting.figure(title=title, plot_width=650,
                            plot_height=450)

  p.xgrid.grid_line_color = 'white'
  p.ygrid.grid_line_color = 'white'
  p.xaxis.axis_label = xlabel
  p.yaxis.axis_label = ylabel

  # Add the hover tool
  p.add_tools(hover)
  p = add_points(p, to_plot_not, 'log2FoldChange', 'pvalue', 'se_b', color='#1a9641')
  p = add_points(p, to_plot_yes, 'log2FoldChange', 'pvalue', 'se_b', color='#fc8d59', alpha=0.6, outline=True)
  return p


def add_points(p, df1, x, y, se_x, color='blue', alpha=0.2, outline=False):
  # Define colors in a dictionary to access them with
  # the key from the pandas groupby funciton.
  df = df1.copy()
  transformed_q = -df[y].apply(np.log10)
  df['transformed_q'] = transformed_q

  source1 = bokeh.models.ColumnDataSource(df)

  # Specify data source
  p.circle(x=x, y='transformed_q', size=7,
           alpha=alpha, source=source1,
           color=color, name='circles')
  if outline:
    p.circle(x=x, y='transformed_q', size=7,
             alpha=1,
             source=source1, color='black',
             fill_color=None, name='outlines')

  # prettify
  p.background_fill_color = "#DFDFE5"
  p.background_fill_alpha = 0.5

  return p


def selector(df, valtoextract):
  """A function to separate tfs from everything else"""
  sig = (df.pvalue < 0.1)  # & (dfBetaA.b.abs() > 0.5)
  not_tf = (~df.gene_id.isin(valtoextract))
  is_tf = (df.gene_id.isin(valtoextract))
  to_plot_not = df[sig & not_tf]
  to_plot_yes = df[sig & is_tf]
  return to_plot_not, to_plot_yes

# What pops up on hover?


def plotCorrelationMatrix(data, names, colors=None, title=None, dataIsCorr=False):
  """
  data arrayLike of int / float/ bool of size(names*val)
  names list like string
  colors, list like size(names)

  """
  if not dataIsCorr:
    corr = 1 - np.array(data).corrcoeff()
  else:
    corr = 1 - np.array(data)

  colormap = ["#444444", "#a6cee3", "#1f78b4", "#b2df8a", "#33a02c", "#fb9a99",
              "#e31a1c", "#fdbf6f", "#ff7f00", "#cab2d6", "#6a3d9a"]
  TOOLS = "hover,crosshair,pan,wheel_zoom,zoom_in,zoom_out,box_zoom,undo,redo,reset,save"

  xname = []
  yname = []
  color = []
  alpha = []
  for i, name1 in enumerate(names):
    for j, name2 in enumerate(names):
      xname.append(name1)
      yname.append(name2)

      alpha.append(min(data[i, j], 0.9))

      if colors[i] == colors[j]:
        color.append(colormap[colors[i]])
      else:
        color.append('lightgrey')

  data = dict(
      xname=xname,
      yname=yname,
      colors=color,
      alphas=alpha,
      count=counts.flatten(),
  )

  p = figure(title=title if title is not None else "Correlation Matrix",
             x_axis_location="above", tools=TOOLS,
             x_range=list(reversed(names)), y_range=names,
             tooltips=[('names', '@yname, @xname'), ('count', '@count')])

  p.plot_width = 800
  p.plot_height = 800
  p.grid.grid_line_color = None
  p.axis.axis_line_color = None
  p.axis.major_tick_line_color = None
  p.axis.major_label_text_font_size = "5pt"
  p.axis.major_label_standoff = 0
  p.xaxis.major_label_orientation = np.pi / 3

  p.rect('xname', 'yname', 0.9, 0.9, source=data,
         color='colors', alpha='alphas', line_color=None,
         hover_line_color='black', hover_color='colors')

  show(p)  # show the plot


def venn(inp, names):
  labels = venn.get_labels(inp, fill=['number', 'logic'])
  if len(inp) == 2:
    fig, ax = venn.venn2(labels, names=names)
  if len(inp) == 3:
    fig, ax = venn.venn3(labels, names=names)
  if len(inp) == 4:
    fig, ax = venn.venn4(labels, names=names)
  if len(inp) == 5:
    fig, ax = venn.venn5(labels, names=names)
  if len(inp) == 6:
    fig, ax = venn.venn6(labels, names=names)
  fig.show()


def grouped(iterable, n):
  """
  iterate over element of list 2 at a time python
  s -> (s0,s1,s2,...sn-1), (sn,sn+1,sn+2,...s2n-1), (s2n,s2n+1,s2n+2,...s3n-1), ...
  """
  return zip(*[iter(iterable)] * n)


def mergeImages(images, outputpath):
  images = list(map(Image.open, images))
  widths, heights = zip(*(i.size for i in images))

  total_width = max(widths)
  max_height = sum(heights)

  new_im = Image.new('RGB', (total_width, max_height))

  y_offset = 0
  for im in images:
    new_im.paste(im, (0, y_offset))
<<<<<<< HEAD
    y_offset += im.size[1]

  new_im.save(outputpath)

def addTextToImage(imagedir, text, outputpath, xy = (0,0), color = (0,0,0), fontSize = 64):
    # adds black text to the upper left by default, Arial size 64
    img = Image.open(imagedir)
    draw = ImageDraw.Draw(img)
    # the below file path assumes you're operating macOS
    font = ImageFont.truetype("/Library/Fonts/Arial.ttf", fontSize)
    draw.text(xy, text, color,font=font)
    img.save(outputpath)
=======
    y_offset += im.size[0]

  new_im.save(outputpath)


def overlap(interval1, interval2):
  """
  Given [0, 4] and [1, 10] returns [1, 4]
  Given [0, 4] and [8, 10] returns False
  """
  if interval2[0] <= interval1[0] <= interval2[1]:
    start = interval1[0]
  elif interval1[0] <= interval2[0] <= interval1[1]:
    start = interval2[0]
  else:
    return False

  if interval2[0] <= interval1[1] <= interval2[1]:
    end = interval1[1]
  elif interval1[0] <= interval2[1] <= interval1[1]:
    end = interval2[1]
  else:
    return False

  return (start, end)


def union(interval1, interval2):
  """
  Given [0, 4] and [1, 10] returns [0, 10]
  Given [0, 4] and [8, 10] returns False
  """
  if interval1[0] <= interval2[0] <= interval1[1]:
    start = interval1[0]
    end = interval1[1] if interval2[1] <= interval1[1] else interval2[1]
  elif interval1[0] <= interval2[1] <= interval1[1]:
    start = interval2[0] if interval2[0] <= interval1[0] else interval1[0]
    end = interval1[1]
  else:
    return False
  return (start, end)


def nans(df): return df[df.isnull().any(axis=1)]
>>>>>>> d13eecdf
<|MERGE_RESOLUTION|>--- conflicted
+++ resolved
@@ -350,21 +350,7 @@
   y_offset = 0
   for im in images:
     new_im.paste(im, (0, y_offset))
-<<<<<<< HEAD
     y_offset += im.size[1]
-
-  new_im.save(outputpath)
-
-def addTextToImage(imagedir, text, outputpath, xy = (0,0), color = (0,0,0), fontSize = 64):
-    # adds black text to the upper left by default, Arial size 64
-    img = Image.open(imagedir)
-    draw = ImageDraw.Draw(img)
-    # the below file path assumes you're operating macOS
-    font = ImageFont.truetype("/Library/Fonts/Arial.ttf", fontSize)
-    draw.text(xy, text, color,font=font)
-    img.save(outputpath)
-=======
-    y_offset += im.size[0]
 
   new_im.save(outputpath)
 
@@ -407,5 +393,4 @@
   return (start, end)
 
 
-def nans(df): return df[df.isnull().any(axis=1)]
->>>>>>> d13eecdf
+def nans(df): return df[df.isnull().any(axis=1)]