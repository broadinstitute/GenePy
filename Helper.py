--- conflicted
+++ resolved
@@ -1230,14 +1230,10 @@
 
 
 def combin(n, k):
-<<<<<<< HEAD
-  """Nombre de combinaisons de n objets pris k a k"""
-=======
   """
   Nombre de combinaisons de n objets pris k a k
   Number of comabination of n object taken k at a time
   """
->>>>>>> 80b5f6e9
   if k > n // 2:
     k = n - k
   x = 1
@@ -1247,7 +1243,6 @@
     x = (x * i) // y
     y += 1
     i += 1
-<<<<<<< HEAD
   return x
 
 
@@ -1266,7 +1261,4 @@
     elif defined in v:
       foundpoint = v.split(defined)[0]
       tomerge = [v]
-  return df
-=======
-  return x
->>>>>>> 80b5f6e9
+  return df