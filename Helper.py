--- conflicted
+++ resolved
@@ -1508,7 +1508,6 @@
 
 
 def dups(lst):
-<<<<<<< HEAD
     seen = set()
     # adds all elements it doesn't know yet to seen and all other to seen_twice
     seen_twice = set(x for x in lst if x in seen or seen.add(x))
@@ -1560,12 +1559,6 @@
         r.log2FoldChange = np.nan_to_num(np.array(r.log2FoldChange), 0)
         results[val] = r
     return results
-=======
-  seen = set()
-  # adds all elements it doesn't know yet to seen and all other to seen_twice
-  seen_twice = set(x for x in lst if x in seen or seen.add(x))
-  # turn the set into a list (as requested)
-  return list(seen_twice)
 
 
 def gsva(data, geneset_file, pathtoJKBio, method='ssgsea'):
@@ -1576,5 +1569,4 @@
     raise ValueError('issue with the command: ' + str(res.stderr))
   print(res)
   res = pd.read_csv("/tmp/res_JKBIO_ssGSEA.csv")
-  return res
->>>>>>> fb0f45c8
+  return res