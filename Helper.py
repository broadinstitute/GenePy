# Jeremie Kalfon
# for BroadInsitute
# in 2019

from __future__ import print_function

import pdb
import ipdb
import pandas as pd
from math import pi
import numpy as np
import itertools
import random
import gzip

from taigapy import TaigaClient
tc = TaigaClient()
from IPython import get_ipython
import subprocess
from JKBio import GCPFunction as gcp
import re
import signal
import string
import sys
from PIL import Image, ImageDraw, ImageFont
import os
import json

import bokeh
from bokeh.plotting import *
from bokeh.io import output_file, show, export_png
from bokeh.transform import linear_cmap
from bokeh.util.hex import hexbin
from bokeh.models import HoverTool, CustomJS, BasicTicker, ColorBar, ColumnDataSource, LinearColorMapper, LogColorMapper, PrintfTickFormatter
from bokeh.models.widgets import TextInput
from bokeh.models.annotations import LabelSet
from bokeh.layouts import layout, widgetbox, column, row
from bokeh.resources import CDN
from bokeh.palettes import *

import matplotlib
from matplotlib import pyplot as plt
import venn as pyvenn


rename_mut = {'contig': 'chr', 'position': 'pos', 'Reference_Allele': 'ref', 'ref_allele': 'ref', 'alt_allele': 'alt',
              'Chromosome': 'chr', 'End_postition': 'end', 'Start_position': 'pos', 'Tumor_Seq_Allele1': "alt"}


def fileToList(filename):
  """
  loads an input file with a\\n b\\n.. into a list [a,b,..]
  """
  with open(filename) as f:
    return [val[:-1] for val in f.readlines()]


def listToFile(l, filename):
  """
  loads a list with [a,b,..] into an input file a\\n b\\n..
  """
  with open(filename, 'w') as f:
    for item in l:
      f.write("%s\n" % item)


def dictToFile(d, filename):
  """
  turn a dict into a json file
  """
  with open(filename, 'w') as json_file:
    json.dump(d, json_file)


def fileToDict(filename):
  """
  loads a json file into a python dict
  """
  with open(filename) as f:
    data = json.load(f)
  return data


def batchMove(l, pattern=['*.', '.*'], folder='', add=''):
  """
  moves a set of files l into a folder:

  Args:
  -----
    l: file list
    pattern: if files are a set of patterns to match
    folder: folder to move file into
    add: some additional mv parameters
  """
  for val in l:
    cmd = 'mv '
    if add:
      cmd += add + ' '
    if '*.' in pattern:
      cmd += '*'
    cmd += val
    if '.*' in pattern:
      cmd += '*'
    cmd += " " + folder
    res = os.system(cmd)
    if res != 0:
      raise Exception("Leave command pressed or command failed")


def batchRename(dt, folder='', add=''):
  """
  Given a dict renames corresponding files in a folder

  Args:
  ----
    dt: dict(currentName:newName) renaming dictionnary
    folder: folder to look into
    add: some additional mv parameters
  """
  files = os.popen('ls ' + folder).read().split('\n')
  for k, val in dt.items():
    for f in files:
      if k in f:
        cmd = 'mv '
        if add:
          cmd += add + ' '
        cmd += folder
        cmd += f
        cmd += ' '
        cmd += folder
        cmd += f.replace(k, val)
        res = os.system(cmd)
        if res != 0:
          raise Exception("Leave command pressed or command failed")


def filterProteinCoding(listofgenes, from_idtype='ensembl_gene_id'):
  """
  Given a list of genes, provide the args where the genes are protein coding genes:

  This functtion will use a file in taiga, you need taigapy installed

  Args:
  -----
    listofgenes: list of genes
    from_idtype: one of "symbol","uniprot_ids","pubmed_id","ensembl_gene_id","entrez_id","name", the gene name format

  Returns:
  -------
    the args where the genes are protein coding
  """
  tokeep = []
  b = 0
  print("you need access to taiga for this (https://pypi.org/project/taigapy/)")
  gene_mapping = tc.get(name='hgnc-87ab', file='hgnc_complete_set')
  for i, val in enumerate(listofgenes):
    if from_idtype == "ensembl_gene_id":
      val = val.split(".")[0]
    elif from_idtype == "hgnc_id":
      val = "HGNC:" + str(val)
    a = gene_mapping["locus_group"][gene_mapping[from_idtype] == val].values
    if len(a) > 0:
      if a[0] == "protein-coding gene":
        tokeep.append(i)
    else:
      b += 1
  print(str(b))
  return(tokeep)


def convertGenes(listofgenes, from_idtype="ensembl_gene_id", to_idtype="symbol"):
  """
  Given a list of genes, provide the args where the genes are protein coding genes:

  This functtion will use a file in taiga, you need taigapy installed

  Args:
  -----
    listofgenes: list of genes
    from_idtype: one of "symbol","uniprot_ids","pubmed_id","ensembl_gene_id","entrez_id","name", the gene name format
    to_idtype: one of "symbol","uniprot_ids","pubmed_id","ensembl_gene_id","entrez_id","name", the gene name format

  Returns:
  -------
    1: the new names for each genes that were matched else the same name
    2: the names of genes that could not be matched
  """
  print("you need access to taiga for this (https://pypi.org/project/taigapy/)")
  gene_mapping = tc.get(name='hgnc-87ab', file='hgnc_complete_set')
  not_parsed = []
  renamed = []
  b = 0
  to = {}
  for i, val in gene_mapping.iterrows():
    to[val[from_idtype]] = val[to_idtype]
  for i, val in enumerate(listofgenes):
    if from_idtype == "ensembl_gene_id":
      val = val.split(".")[0]
    elif from_idtype == "hgnc_id":
      val = "HGNC:" + str(val)
    try:
      a = to[val]
      renamed.append(int(a) if to_idtype == 'entrez_id' else a)
    except KeyError:
      b += 1
      not_parsed.append(val)
      renamed.append(val)
  print(str(b) + " could not be parsed... we don't have all genes already")
  return(renamed, not_parsed)


def scatter(data, labels=None, title='scatter plot', showlabels=False, folder='',
            colors=None, xname='', yname="", importance=None, radi=5, alpha=0.8, **kwargs):
  """
  Makes an interactive scatter plot using Bokeh

  Args:
  -----
    data: an array-like with shape [N,2]
    labels: a list of N names for each points
    title: the plot title
    showlabels: if the labels shoul be always displayed or not (else just on hover)
    colors: a list of N integers from 0 up to 256 for the dot's colors
    importance: a list of N values to scale the size of the dots and their opacity by
    radi: the size of the dots
    alpha: the opacity of the dots
    **args: additional bokeh.figure args
  Returns:
  ------
    the bokeh object
  """
  TOOLS = "hover,crosshair,pan,wheel_zoom,zoom_in,zoom_out,box_zoom,undo,redo,reset,save,box_select,lasso_select,"

  col = viridis(len(set(colors))) if colors is not None else ['#29788E']  # (viridis1)
  radii = []
  fill_alpha = []
  cols = []
  for i in range(data.shape[0]):
    radii.append(radi if importance is None else radi / 2 + importance[i] * 30)
    fill_alpha.append(alpha if importance is None else alpha - (0.2 * importance[i]))
    cols.append(col[0] if colors is None else col[int(colors[i])])
  source = ColumnDataSource(data=dict(
      x=data[:, 0],
      y=data[:, 1],
      labels=labels if labels is not None else [''] * len(radii),
      fill_color=cols,
      fill_alpha=fill_alpha,
      radius=radii
  ))
  TOOLTIPS = [
      ("name", "@labels"),
      ("(x,y)", "(@x, @y)"),
  ]
  p = figure(tools=TOOLS, tooltips=TOOLTIPS, title=title)
  p.circle('x', 'y', color='fill_color',
           fill_alpha='fill_alpha',
           line_width=0,
           radius='radius' if radi else None, source=source)
  p.xaxis[0].axis_label = xname
  p.yaxis[0].axis_label = yname
  if showlabels:
    labels = LabelSet(x='x', y='y', text='labels', level='glyph', text_font_size='9pt',
                      x_offset=5, y_offset=5, source=source, render_mode='canvas')
    p.add_layout(labels)
  show(p)
  save(p, folder + title.replace(' ', "_") + "_scatter.html")
  #export_png(p, filename=folder + title.replace(' ', "_") + "_scatter.png")
  return p


def bigScatter(data, precomputed=False, logscale=False, features=False, colors=None,
               title="BigScatter", binsize=0.1, folder="", showpoint=False):
  TOOLS = "wheel_zoom,zoom_in,zoom_out,box_zoom,undo,redo,reset,save,box_select,lasso_select,"
  names = [("count", "@c")]
  if features:
    names.append(('features', '@features'))
  if precomputed:
    TOOLS = "hover," + TOOLS
  p = figure(title=title, tools=TOOLS, tooltips=names if precomputed else None,
             match_aspect=True, background_fill_color='#440154')
  if precomputed:
    p.hex_tile(q="q", r="r", size=binsize, line_color=None, source=data,
               hover_color="pink", hover_alpha=0.8,
               fill_color=linear_cmap('c', 'Viridis256', 0, max(data.c)) if not logscale else {'field': 'c', 'transform': LogColorMapper('Viridis256')})
  else:
    if features:
      print("we cannot yet process features on non precomputed version")
    r, bins = p.hexbin(data[:, 0], data[:, 1], line_color=None, size=binsize,
                       hover_color="pink", hover_alpha=0.8,
                       fill_color=linear_cmap('c', 'Viridis256', 0, None) if not logscale else {'field': 'c', 'transform': LogColorMapper('Viridis256')})
  p.grid.visible = False
  if showpoint:
    p.circle(data[:, 0], data[:, 1], color="white", size=1)

  if not precomputed:
    p.add_tools(HoverTool(
        tooltips=names,
        mode="mouse", point_policy="follow_mouse", renderers=[r] if not precomputed else None
    ))

  try:
    show(p)
  except:
    show(p)
  save(p, folder + title.replace(' ', "_") + "_scatter.html")
  #export_png(p, filename=folder + title.replace(' ', "_") + "_scatter.png")

  return p


def CNV_Map(df, sample_order=[], title="CN heatmaps sorted by SMAD4 loss, pointing VPS4B",
            width=900, height=400, standoff=10, y_label='', marks=[]):
  """
  create an interactive plot suited for visualizing segment level CN data for a set of samples using bokeh

  args:
  ----
    df: df['Sample' 'Start' 'End' 'Segment_Mean' 'size'] the df containing segment level copy number (can be subsetted to a specific region or genome-wide)
    sampleorder: list[Sample] <- for all samples present in the df
    title: plot title
    width: int width
    height: int height
    standoff: the space between the plot and the x axis
    y_label: the y axis label
    marks: location of lines at specific loci

  Returns:
  --------
    The bokeh object
  """
  colors = ["#75968f", "#a5bab7", "#c9d9d3", "#e2e2e2", "#dfccce", "#ddb7b1", "#cc7878", "#933b41", "#550b1d"]
  colors = RdBu[8]
  mapper = LinearColorMapper(palette=colors, low=df.Segment_Mean.min(), high=df.Segment_Mean.max())
  if len(sample_order) == 0:
    sample_order = list(set(df.Sample.tolist()))
  TOOLS = "hover,save,pan,box_zoom,reset,wheel_zoom"
  p = figure(title=title,
             y_range=(df.End.max(), df.Start.min()),
             x_range=sample_order,
             x_axis_location="above", plot_width=width, plot_height=height,
             tools=TOOLS, toolbar_location='below',
             tooltips=[('pos', '@Start, @End'), ('relative CN', '@Sample')])

  p.grid.grid_line_color = None
  p.axis.axis_line_color = None
  p.axis.major_tick_line_color = None
  p.axis.major_label_text_font_size = "5pt"
  p.axis.major_label_standoff = standoff
  p.xaxis.major_label_orientation = pi / 3
  pos = 0
  # for i,val in enumerate(historder):
  #    p.rect(x=pos,y=-7,width=len(orderbyhist[val]), height=10, fill_color=small_palettes['Viridis'][4][i])
  #    p.text(x=pos+len(orderbyhist[val])/2, y=-9, text=str(val), text_color="#96deb3")
  #    pos += len(orderbyhist[val])

  p.rect(x="Sample", y="Start", width=0.9, height="size",
         source=df.reset_index(drop=True),
         fill_color={'field': 'Segment_Mean', 'transform': mapper},
         line_color=None)

  color_bar = ColorBar(color_mapper=mapper, major_label_text_font_size="5pt",
                       ticker=BasicTicker(desired_num_ticks=len(colors)),
                       formatter=PrintfTickFormatter(format="%.2f"),
                       label_standoff=6, border_line_color=None, location=(0, 0))
  p.add_layout(color_bar, 'right')
  p.yaxis.axis_label = y_label
  # p.yaxis.major_label_overrides={20:'Centromer'}
  for val in marks:
    hline = Span(location=val, dimension='width', line_color='green', line_width=0.2)
    p.renderers.extend([hline])

  save(p, folder + title.replace(' ', "_") + "_cn_plot.html")
  #export_png(p, filename=folder + title.replace(' ', "_") + "_cn_plot.png")
  show(p)      # show the plot
  return p


def volcano(data, genenames=None, folder='', tohighlight=None, tooltips=[('gene', '@gene_id')],
            title="volcano plot", xlabel='log-fold change', ylabel='-log(Q)', maxvalue=100,
            searchbox=False, logfoldtohighlight=0.15, pvaltohighlight=0.1, showlabels=False):
  """
  Make an interactive volcano plot from Differential Expression analysis tools outputs

  Args:
  -----
    data: a df with rows genes and cols [log2FoldChange, pvalue, gene_id]
    genenames: 
    tohighlight: a list of genes to highlight in the plot
    tooltips: if user wants tot specify another bokeh tooltip
    title: plot title
    xlabel: if user wants tot specify another
    ylabel: if user wants tot specify another
    maxvalue: the max -log2(pvalue authorized usefull when managing inf vals)
    searchbox: whether or not to add a searchBox to interactively highlight genes
    minlogfold: otherwise the point is not plotted
    minpval: otherwise the point is not plotted
    logfoldtohighlight:
    pvaltohighlight:

  Returns:
  --------
    The bokeh object
  """
  # pdb.set_trace()
  to_plot_not, to_plot_yes = selector(data, tohighlight if tohighlight is not None else [], logfoldtohighlight, pvaltohighlight)
  hover = bokeh.models.HoverTool(tooltips=tooltips,
                                 names=['circles'])

  # Create figure
  p = bokeh.plotting.figure(title=title, plot_width=650,
                            plot_height=450)

  p.xgrid.grid_line_color = 'white'
  p.ygrid.grid_line_color = 'white'
  p.xaxis.axis_label = xlabel
  p.yaxis.axis_label = ylabel

  # Add the hover tool
  p.add_tools(hover)
  p, source1 = add_points(p, to_plot_not, 'log2FoldChange', 'pvalue', color='#1a9641', maxvalue=maxvalue)
  p, source2 = add_points(p, to_plot_yes, 'log2FoldChange', 'pvalue', color='#fc8d59', alpha=0.6, outline=True, maxvalue=maxvalue)
  if showlabels:
    labels = LabelSet(x='log2FoldChange', y='transformed_q', text_font_size='7pt', text="gene_id", level="glyph",
                      x_offset=5, y_offset=5, source=source2, render_mode='canvas')
    p.add_layout(labels)
  if searchbox:
    text = TextInput(title="text", value="gene")
    text.js_on_change('value', CustomJS(
        args=dict(source=source1), code="""
      var data = source.data
      var value = cb_obj.value
      var gene_id = data.gene_id
      var a = -1
      for (i=0; i < gene_id.length; i++) {
          if ( gene_id[i]===value ) { a=i; console.log(i); data.size[i]=7; data.alpha[i]=1; data.color[i]='#fc8d59' }
      }
      source.data = data
      console.log(source)
      console.log(cb_obj)
      source.change.emit()
      console.log(source)
      """))
    p = column(text, p)
  save(p, folder + title.replace(' ', "_") + "_volcano.html")
  #export_png(p, filename=folder + title.replace(' ', "_") + "_volcano.png")
  show(p)
  return p


def add_points(p, df1, x, y, color='blue', alpha=0.2, outline=False, maxvalue=100):
  """parts of volcano plot"""
  # Define colors in a dictionary to access them with
  # the key from the pandas groupby funciton.
  df = df1.copy()
  transformed_q = -df[y].apply(np.log10).values
  transformed_q[transformed_q == np.inf] = maxvalue
  df['transformed_q'] = transformed_q
  df['color'] = color
  df['alpha'] = alpha
  df['size'] = 7
  source1 = bokeh.models.ColumnDataSource(df)

  # Specify data source
  p.scatter(x=x, y='transformed_q', size='size',
            alpha='alpha', source=source1,
            color='color', name='circles')
  if outline:
    p.scatter(x=x, y='transformed_q', size=7,
              alpha=1,
              source=source1, color='black',
              fill_color=None, name='outlines')

  # prettify
  p.background_fill_color = "#DFDFE5"
  p.background_fill_alpha = 0.5
  return p, source1


def selector(df, valtoextract=[], logfoldtohighlight=0.15, pvaltohighlight=0.1, minlogfold=0.15, minpval=0.1):
  """Part of Volcano plot: A function to separate tfs from everything else"""
  toshow = (df.pvalue < minpval) & (abs(df.log2FoldChange) > minlogfold)
  df = df[toshow]
  sig = (df.pvalue < pvaltohighlight) & (abs(df.log2FoldChange) > logfoldtohighlight)
  if valtoextract:
    not_tf = (~df.gene_id.isin(valtoextract))
    is_tf = (df.gene_id.isin(valtoextract))
    to_plot_not = df[~sig | not_tf]
    to_plot_yes = df[sig & is_tf]
  else:
    to_plot_not = df[~sig]
    to_plot_yes = df[sig]
  return to_plot_not, to_plot_yes

# What pops up on hover?


def plotCorrelationMatrix(data, names, colors=None, title="correlation Matrix", dataIsCorr=False,
                          invert=False, size=40, folder='', interactive=False, rangeto=None):
  """
  Make an interactive correlation matrix from an array using bokeh

  Args:
  -----
    data: arrayLike of int / float/ bool of size(names*val) or (names*names)
    names: list of names for each rows
    colors: list of size(names) a color for each names (good to display clusters)
    title: the plot title
    dataIsCorr: if not true, we will compute the corrcoef of the data array
    invert: whether or not to invert the matrix before running corrcoef
    size: the plot size
    interactive: whether or not to make the plot interactive (else will use matplotlib)
    rangeto: unused for now

  Returns:
    the bokeh object if interactive else None

  """
  if not dataIsCorr:
    data = np.corrcoef(np.array(data) if not invert else np.array(data).T)
  else:
    data = np.array(data)

  TOOLS = "hover,crosshair,pan,wheel_zoom,zoom_in,zoom_out,box_zoom,undo,redo,reset,save"
  xname = []
  yname = []
  color = []
  alpha = []
  if interactive:
    xname = []
    yname = []
    if rangeto is None:
      rangeto = range(len(data))
    color = []
    for i, name1 in enumerate(names):
      for j, name2 in enumerate(names):
        xname.append(name1)
        yname.append(name2)
        alpha.append(min(abs(data[i, j]), 0.9))
        if colors is not None:
          if colors[i] == colors[j]:
            color.append(Category10[10][colors[i]])
          else:
            color.append('lightgrey')
        else:
          color.append('grey' if data[i, j] > 0 else Category20[3][2])
    data = dict(
        xname=xname,
        yname=yname,
        colors=color,
        alphas=alpha,
        data=data
    )
    hover = HoverTool(tooltips=[('names: ', '@yname, @xname')])
    p = figure(title=title if title is not None else "Correlation Matrix",
               x_axis_location="above", tools=TOOLS,
               x_range=list(reversed(names)), y_range=names,
               tooltips=[('names', '@yname, @xname'), ('corr:', '@data')])

    p.plot_width = 800
    p.plot_height = 800
    p.grid.grid_line_color = None
    p.axis.axis_line_color = None
    p.axis.major_tick_line_color = None
    p.axis.major_label_text_font_size = "5pt"
    p.axis.major_label_standoff = 0
    p.xaxis.major_label_orientation = np.pi / 3

    p.rect('xname', 'yname', 0.9, 0.9, source=data,
           color='colors', alpha='alphas', line_color=None,
           hover_line_color='black', hover_color='colors')
    save(p, folder + title.replace(' ', "_") + "_correlation.html")
    #export_png(p, filename=folder + title.replace(' ', "_") + "_correlation.png")
    try:
      show(p)
    except:
      show(p)
    return p  # show the plot
  else:
    plt.figure(figsize=(size, 200))
    plt.title('the correlation matrix')
    plt.imshow(data)
    plt.savefig(title + "_correlation.pdf")
    plt.show()


def venn(inp, names, title="venn", folder=''):
  """
  Plots a venn diagram using the pyvenn package

  Args:
    inp: a list of sets of values (e.g. [(1,2,3,4),(2,3),(1,3,4,5)]) 
    names: list of the name of each leaf
    title: the plot title
  """
  labels = pyvenn.get_labels(inp, fill=['number', 'logic'])
  if len(inp) == 2:
    fig, ax = pyvenn.venn2(labels, names=names)
  elif len(inp) == 3:
    fig, ax = pyvenn.venn3(labels, names=names)
  elif len(inp) == 4:
    fig, ax = pyvenn.venn4(labels, names=names)
  elif len(inp) == 5:
    fig, ax = pyvenn.venn5(labels, names=names)
  elif len(inp) == 6:
    fig, ax = pyvenn.venn6(labels, names=names)
  else:
    raise ValueError('need to be between 2 to 6')
  ax.set_title(title)
  if folder:
    fig.savefig(folder + title + '_venn.pdf')
  fig.show()
  plt.pause(0.1)


def grouped(iterable, n):
  """
  iterate over element of list 2 at a time python
  s -> (s0,s1,s2,...sn-1), (sn,sn+1,sn+2,...s2n-1), (s2n,s2n+1,s2n+2,...s3n-1), ...
  """
  it = iter(iterable)
  while True:
    chunk = tuple(itertools.islice(it, n))
    if not chunk:
      return
    yield chunk


def mergeImages(images, outputpath):
  """
  will merge a set of images in python

  Args:
  -----
    images: list of image filepath
    outputpath: where to save the resulting merger
  """
  images = list(map(Image.open, images))
  widths, heights = zip(*(i.size for i in images))

  total_width = max(widths)
  max_height = sum(heights)

  new_im = Image.new('RGB', (total_width, max_height))

  y_offset = 0
  for im in images:
    new_im.paste(im, (0, y_offset))
    y_offset += im.size[1]

  new_im.save(outputpath)


def addTextToImage(image, text, outputpath, xy=(0, 0), color=(0, 0, 0), fontSize=64):
  """
  will add some text to an image in python

  Args:
  ----
    image: the image filepath
    text: the text to write
    outputpath: the location of the resulting image
    xy: the location of the text
    color: tuple(a,b,c) a tuple of 3 ints between 0 and 256
    fontSize: an int for the font size
  """
  # adds black text to the upper left by default, Arial size 64
  img = Image.open(image)
  draw = ImageDraw.Draw(img)
  # the below file path assumes you're operating macOS
  font = ImageFont.truetype("/Library/Fonts/Arial.ttf", fontSize)
  draw.text(xy, text, color, font=font)
  img.save(outputpath)


def overlap(interval1, interval2):
  """
  Given [0, 4] and [1, 10] returns [1, 4]
  Given [0, 4] and [8, 10] returns False
  """
  if interval2[0] <= interval1[0] <= interval2[1]:
    start = interval1[0]
  elif interval1[0] <= interval2[0] <= interval1[1]:
    start = interval2[0]
  else:
    return False

  if interval2[0] <= interval1[1] <= interval2[1]:
    end = interval1[1]
  elif interval1[0] <= interval2[1] <= interval1[1]:
    end = interval2[1]
  else:
    return False

  return (start, end)


def union(interval1, interval2):
  """
  Given [0, 4] and [1, 10] returns [0, 10]
  Given [0, 4] and [8, 10] returns False
  """
  if interval1[0] <= interval2[0] <= interval1[1]:
    start = interval1[0]
    end = interval1[1] if interval2[1] <= interval1[1] else interval2[1]
  elif interval1[0] <= interval2[1] <= interval1[1]:
    start = interval2[0] if interval2[0] <= interval1[0] else interval1[0]
    end = interval1[1]
  else:
    return False
  return (start, end)


def nans(df): return df[df.isnull().any(axis=1)]


def createFoldersFor(filepath):
  """
  will recursively create folders if needed until having all the folders required to save the file in this filepath
  """
  prevval = ''
  for val in filepath.split('/')[:-1]:
    prevval += val + '/'
    if not os.path.exists(prevval):
      os.mkdir(prevval)


def randomString(stringLength=6, stype='all', withdigits=True):
  """
  Generate a random string of letters and digits

  Args:
  -----
    stringLength: the amount of char
    stype: one of lowercase, uppercase, all
    withdigits: digits allowed in the string?

  Returns:
  -------
    the string
  """
  if stype == 'lowercase':
    lettersAndDigits = ascii_lowercase
  elif stype == 'uppercase':
    lettersAndDigits = ascii_uppercase
  else:
    lettersAndDigits = string.ascii_letters
  if withdigits:
    lettersAndDigits += string.digits
  return ''.join(random.choice(lettersAndDigits) for i in range(stringLength))


def pdDo(df, op="mean", of="value1", over="value2"):
  """
  apply a function to a panda dataframe WIP
  """
  df = df.sort_values(by=over)
  index = []
  data = df.iloc[0, of]
  ret = []
  prev = df.iloc[0, over]
  j = 0
  for k, val in df.iloc[1:].iterrows():
    if val[over] == prev:
      data.append(val[of])
    else:
      if of == "mean":
        ret[j] = np.mean(data)
      elif of == "sum":
        ret[j] = np.sum(data)
      elif of == "max":
        ret[j] = np.max(data)
      elif of == "min":
        ret[j] = np.min(data)
      index.append(k)
      j += 1
      data = [val[of]]
  return index, ret


def parrun(cmds, cores, add=[]):
  """
  runs a set of commands in parallel using the "&" command

  Args:
  -----
    cmds: the list of commands
    cores: number of parallel execution
    add: an additional list(len(cmds)) of command to run in parallel at the end of each parallel run
  """
  count = 0
  exe = ''
  if len(add) != 0 and len(add) != len(cmds):
    raise ValueError("we would want them to be the same size")
  else:
    addexe = ''
  for i, cmd in enumerate(cmds):
    count += 1
    exe += cmd
    if len(add) != 0:
      addexe += add[i]
    if count < cores and i < len(cmds) - 1:
      exe += ' & '
      if len(add) != 0:
        addexe += ' & '
    else:
      count = 0
      res = subprocess.run(exe, capture_output=True, shell=True)
      if res.returncode != 0:
        raise ValueError('issue with the command: ' + str(res.stderr))
      exe = ''
      if len(add) != 0:
        res = subprocess.run(addexe, capture_output=True, shell=True)
        if res.returncode != 0:
          raise ValueError('issue with the command: ' + str(res.stderr))
        addexe = ''


def askif(quest):
  """
  asks a y/n question to the user about something and returns true or false given his answer
  """
  print(quest)
  inp = input()
  if inp in ['yes', 'y', 'Y', 'YES', 'oui', 'si']:
    return 1
  elif inp in ['n', 'no', 'nope', 'non', 'N']:
    return 0
  else:
    return askif('you need to answer by yes or no')


def inttodate(i, lim=1965, unknown='U', sep='-', order="asc", startsatyear=0):
  """
  transforms an int representing days into a date

  Args:
  ----
    i: the int
    lim: the limited year below which we have a mistake
    unknown: what to return when unknown (date is bellow the limited year)
    sep: the sep between your date (e.g. /, -, ...)
    order: if 'asc', do d,m,y else do y,m,d
    startsatyear: when is the year to start counting for this int

  Returns:
    the date or unknown
  """
  a = int(i // 365)
  if a > lim:
    a = str(a + startsatyear)
    r = i % 365
    m = str(int(r // 32)) if int(r // 32) > 0 else str(1)
    r = r % 32
    d = str(int(r)) if int(r) > 0 else str(1)
  else:
    return unknown
  return d + sep + m + sep + a if order == "asc" else a + sep + m + sep + d


def datetoint(dt, split='-', unknown='U', order="des"):
  """
  same as inttodate but in the opposite way;

  starts at 0y,0m,0d

  dt: the date string
  split: the splitter in the string (e.g. /,-,...)
  unknown: maybe the some dates are 'U' or 0 and the program will output 0 for unknown instead of crashing
  order: if 'asc', do d,m,y else do y,m,d

  Returns:
    the date
  """
  arr = np.array(dt[0].split(split) if dt[0] != unknown else [0, 0, 0]).astype(int)
  if len(dt) > 1:
    for val in dt[1:]:
      arr = np.vstack((arr, np.array(val.split(split) if val != unknown else [0, 0, 0]).astype(int)))
    arr = arr.T
  res = arr[2] * 365 + arr[1] * 31 + arr[0] if order == "asc" else arr[0] * 365 + arr[1] * 31 + arr[2]
  return [res] if type(res) is np.int64 else res


def getBamDate(bams, split='-', order="des", unknown='U'):
  """
  from bam files (could be in a google bucket) returns their likely sequencing date if available in the header

  Args:
  -----
    bams: the bams file|bucket paths 
    split: the splitter in the output date
    unknown: maybe the some dates can't be found the program will output unknown for them
    order: if 'asc', do d,m,y else do y,m,d

  Returns:
  -------
    a list of likely dates or [unknown]s
  """
  DTs = []
  for i, bam in enumerate(bams):
    print(i / len(bams), end='\r')
    data = os.popen('export GCS_OAUTH_TOKEN=`gcloud auth application-default print-access-token`\
       && samtools view -H ' + bam + ' | grep "^@RG"')
    if data == signal.SIGINT:
      print('Awakened')
      break
    else:
      res = data.read()
      dt = re.findall("(?<=\tDT:).+?\t", res)
    if len(dt) > 1:
      arr = np.array(dt[0].split('T')[0].split(split)).astype(int)
      for val in dt[1:]:
        arr = np.vstack((arr, np.array(val.split('T')[0].split(split)).astype(int)))
      arr = arr.T
      i = arr[0] * 365 + arr[1] * 31 + arr[2] if order == "asc" else arr[2] * 365 + arr[1] * 31 + arr[0]
      DTs.append(dt[np.argsort(i)[0]].split('T')[0])
    elif len(dt) == 1:
      DTs.append(dt[0].split('T')[0])
    else:
      DTs.append(unknown)
  return DTs


def getSpikeInControlScales(refgenome, fastq=None, fastQfolder='', mapper='bwa', pairedEnd=False, cores=1,
                            pathtosam='samtools', pathtotrim_galore='trim_galore', pathtobwa='bwa',
                            totrim=True, tomap=True, tofilter=True, results='res/', toremove=False):
  """
  Will extract the spikeInControls from a fastq file (usefull for, let say ChIPseq data with spike ins)

  Count based sequencing data is not absolute and will be normalized as each sample will be sequenced at a specific depth. 
  To figure out what was the actual sample concentration, we use Spike In control
  You should have FastQfolder/[NAME].fastq & BigWigFolder/[NAME].bw with NAME being the same for the same samples


  Args:
  -----
    refgenome: str the file path to the indexed reference genome
    FastQfolder: str the folder path where the fastq files are stored (should be named the same as files in BigWigFolder)
    BigWigFolder: str the folder path where the bigwig files are stored (should be named the same as files in FastQfolder)
    mapper: str flag to 'bwa', ...
    pairedEnd: Bool flat to true for paired end sequences. if true, You should have FastQfolder/[NAME]_1|2.fastq

  Returns:
  --------
    dict(file,float) the scaling factor dict

  """
  if len(fastQfolder) > 0:
    print('using all files from folder')
    fastqs = os.listdir(fastQfolder)
    fastqs = [i for i in fastqs if '.fq.gz' == i[-6:] or '.fastq.gz' == i[-9:]]
    fastqs.sort()
    if pairedEnd and (tomap or totrim):
      print("need to be name_*1, name_*2")
      fastqs = [i for i in grouped(fastqs, 2)]
  elif fastq is None:
    raise Error('you need input files')
  else:
    if type(fastq) is list:
      print('your files need to be all in the same folder')
      fastQfolder = '/'.join(fastq[0].split('/')[:-1]) + '/'
      if not totrim and not tomap:
        fastqs = [f.split('/')[-1] for f in fastq]
      else:
        print("need to be name_*1, name_*2")
        fastqs = [[f[0].split('/')[-1], f[1].split('/')[-1]] for f in grouped(fastq, 2)]
    else:
      fastQfolder = '/'.join(fastq.split('/')[:-1]) + '/'
      fastqs = [fastq.split('/')[-1]]
  print(fastqs)
  if not totrim:
    print("you need to have your files in the " + results + " folder")
  if totrim and tomap:
    print("\n\ntrimming\n\n")
    if pairedEnd:
      cmds = []
      rm = []
      for file in fastqs:
        cmd = pathtotrim_galore + ' --paired --fastqc --gzip ' + fastQfolder + file[0] + ' ' + fastQfolder + file[1] + " -o " + results
        if toremove:
          rm.append('rm ' + fastQfolder + file[0] + ' ' + fastQfolder + file[1])
        cmds.append(cmd)
      print(cmds)
      parrun(cmds, cores, add=rm)
      fastqs = [[file[0].split('.')[0] + '_val_1.fq.gz', file[1].split('.')[0] + '_val_2.fq.gz'] for file in fastqs]
  if tomap:
    print("\n\nmapping\n\n")
    if pairedEnd:
      cmds = []
      rm = []
      for file in fastqs:
        cmd = pathtobwa + ' mem ' + refgenome + ' ' + results + file[0] + ' ' + results +\
            file[1] + ' | ' + pathtosam + ' sort - -o ' + results + file[0].split('.')[0] + '.sorted.bam'
        if toremove:
          rm.append('rm ' + results + file[0] + ' ' + results + file[1])
        cmds.append(cmd)
      parrun(cmds, cores, add=rm)
      fastqs = [file[0].split('.')[0] + '.sorted.bam' for file in fastqs]

  if tofilter:
    print("\n\nfiltering\n\n")
    cmds = []
    rm = []
    parrun([pathtosam + ' index ' + results + file.split('.')[0] + '.sorted.bam' for file in fastqs], cores)
    parrun([pathtosam + ' flagstat ' + results + file.split('.')[0] + '.sorted.bam > ' + results + file.split('.')[0] + '.sorted.bam.flagstat' for file in fastqs], cores)
    parrun([pathtosam + ' idxstats ' + results + file.split('.')[0] + '.sorted.bam > ' + results + file.split('.')[0] + '.sorted.bam.idxstat' for file in fastqs], cores)
    fastqs = [file.split('.')[0] + '.sorted.bam' for file in fastqs]
  else:
    print("files need to be named: NAME.sorted.bam")
    fastqs = [file for file in fastqs if '.sorted.bam' == file[-11:]]
  mapped = {}
  norm = {}
  unique_mapped = {}
  print("\n\ncounting\n\n")
  for file in fastqs:
    mapped[file.split('.')[0]] = int(os.popen(pathtosam + ' view -c -F 0x004 -F 0x0008 -f 0x001 -F 0x0400 -q 1 ' + results +
                                              file + ' -@ ' + str(cores)).read().split('\n')[0])
   # unique_mapped[file.split('.')[0]] = int(re.findall("Mapped reads: (\d+)", os.popen('bamtools stats -in '+results +
    #                                             file + '.sorted.bam').read())[0])
  nbmapped = np.array([i for i in mapped.values()])
  nbmapped = np.sort(nbmapped)[0] / nbmapped.astype(float)
  for i, val in enumerate(mapped.keys()):
    norm[val] = nbmapped[i]
  return norm, mapped,  # unique_mapped


def changeToBucket(samples, gsfolderto, values=['bam', 'bai'], catchdup=False):
  """
  moves all bam/bai files in a sampleList from Terra, to another gs bucket and rename them in the sample list

  will prevent erasing a duplicate sample by adding a random string or by flagging them and not copying them

  Args:
  ----
    samples: pandas.dataframe with columns to move
    gsfolderto: the bucket path to move the data to
    values: list of the cols in the dataframe containing the gs object path to be moved 
    catchdup: if false will prepend a random string to the names before moving them, else will flag duplicate names

  Returns:
  --------
    the updated sample pandas.dataframe
  """
  # to do the download to the new dataspace
  for i, val in samples.iterrows():
    ran = randomString(6, 'underscore', withdigits=False)
    for ntype in values:
      name = val[ntype].split('/')[-1] if catchdup else ran + '_' + val[ntype].split('/')[-1]
      if not gcp.exists(gsfolderto + val[ntype].split('/')[-1]) or not catchdup:
        cmd = 'gsutil cp ' + val[ntype] + ' ' + gsfolderto + name
        res = subprocess.run(cmd, shell=True, capture_output=True)
        if res.returncode != 0:
          raise ValueError(str(res.stderr))
      else:
        print(name + ' already exists in the folder: ' + gsfolderto)
        print(gcp.lsFiles([gsfolderto + name], '-la'))
      samples.loc[i, ntype] = gsfolderto + name
  return samples


def GSEAonExperiments(data, experiments, res={}, savename='', scaling=[], geneset='GO_Biological_Process_2015',
                      cores=8, cleanfunc=lambda i: i.split('(GO')[0]):
  """

  Will run GSEA on a set of experiment

  Args:
  -----
    data: a pandas.df rows: gene counts; columns: [experimentA_X,..., experimentD_X..., control_X] where X is the replicate number
    experiments: a list of experiment names (here experimentA,.. experimentD)
    scaling: a dict(experiment:(mean,std)) of scaling factors and their associated standard error for each experiments
    res: you can provide a dict containing results from
    savename: if you want to save the plots as pdfs, provides a location/name
    geneset: the geneset to run it on. (can be a filepath to your own geneset)
    cores: to run GSEA on
    cleanfunc: a func applied to the names of the gene sets to change it in some way (often to make it more readable)
  Returns
  -------
    plots the results 
    1: returns a matrix with the enrichment for each term for each experiment
    2: returns a dict(experiment:pd.df) with dataframe being the output of GSEA (with pvalues etc..) for each experiments
  """
  for i, val in enumerate(experiments):
    print(val)
    totest = data[[v for v in data.columns[:-1] if val + '-' in v or 'AAVS1' in v]]
    cls = ['Condition' if val + '-' in v else 'DMSO' for v in totest.columns]
    if scaling:
      if abs(scaling[val.split('_')[1]][0]) > scaling[val.split('_')[1]][1]:
        print("rescaling this one")
        cols = [i for i in totest.columns if val + '-' in i]
        totest[cols] = totest[cols] * (2**scaling[val.split('_')[1]][0])
    if val in res:
      print(val + " is already in set")
      continue
    res[val] = gseapy.gsea(data=totest, gene_sets=geneset,
                           cls=cls, no_plot=False, processes=cores)
    res[val].res2d['Term'] = [i for i in res[val].res2d.index]
    for i, v in res.items():
      res[i].res2d['Term'] = [cleanfunc(i) for i in v.res2d['Term']]
    plt.figure(i)
    sns.barplot(data=res[val].res2d.iloc[:25], x="es", y="Term",
                hue_order="geneset_size").set_title(val)
  a = set()
  for k, val in res.items():
    a.update(set(val.res2d.Term))
  a = {i: [0] * len(res) for i in a}
  for n, (k, val) in enumerate(res.items()):
    for i, v in val.res2d.iterrows():
      a[v.Term][n] = v.es
  pres = pd.DataFrame(a, index=res.keys())
  a = sns.clustermap(figsize=(25, 20), data=res, vmin=-1, vmax=1, yticklabels=res.index, cmap=plt.cm.RdYlBu)
  b = sns.clustermap(-res.T.corr(), cmap=plt.cm.RdYlBu, vmin=-1, vmax=1)
  if savename:
    res.to_csv(savename + ".csv")
    a.savefig(savename + "_genesets.pdf")
    b.savefig(savename + "_correlation.pdf")
  return pres, res


def runERCC(ERCC, experiments, featurename="Feature", issingle=False, dilution=1 / 100,
            name="RNPv2", spikevol=1, control="AAAVS1", fdr=0.1, totalrnamass=0.5):
  """
  Runs the ERCC dashboard Rpackage on your notebook

  you will need to run this function from ipython and to have the R package erccdashboard installed

  Args:
  ----
    ERCC: a pandas.df rows: ERCC counts columns: [experimentA_X,..., experimentD_X..., control_X] where X is the replicate number
    experiments: a list of experiment names (here experimentA,.. experimentD)
    featurename: columns where the ERCC pseudo gene names are stored
    issingle: ERCC parameters to choose between Single and RatioPair
    dilution: ERCC dilution parameter
    name: the name of the experiment set
    spikevol: ERCC spikevol parameter
    control: the control name (here control)
    fdr: ERCC fdr parameter
    totalrnamass: ERCC totalrnamass parameter

  Returns:
  -------
    a dict(experimentName:(val, ste)) a dict containing the scaling factor and its standard error for each experiment

  Raises:
  ------
    RuntimeError: if you are not on ipython
  """
  try:
    ipython = get_ipython()
  except:
    raise RuntimeError('you need to be on ipython')
  ipython.magic("load_ext rpy2.ipython")
  ipython.magic("R library('erccdashboard')")
  ipython.magic("R datType = 'count'")  # "count" for RNA-Seq data, "array" for microarray data
  ipython.magic("R isNorm = F")  # flag to indicate if input expression measures are already normalized, default is FALSE
  ipython.magic("R -i name filenameRoot = name")  # user defined filename prefix for results files
  ipython.magic("R -i control sample2Name = control")  # name for sample 2 in the experiment
  ipython.magic("R -i issingle erccmix < - if(issingle) 'Single' else 'RatioPair'")  # name of ERCC mixture design, "RatioPair" is default
  ipython.magic("R -i dilution erccdilution = dilution")  # dilution factor used for Ambion spike-in mixtures
  ipython.magic("R -i spikevol spikeVol = spikevol")  # volume (in microliters) of diluted spike-in mixture added to total RNA mass
  ipython.magic("R -i fdr choseFDR = fdr")  # user defined false discovery rate (FDR), default is 0.05
  ipython.magic("R exDat = ''")
  ipython.magic("R - i totalrnamass totalRNAmass < - totalrnamass")

  cols = list(ERCC.columns)
  cols.sort()
  res = {}
  for val in experiments:
    d = {}
    e = 0
    c = 0
    d.update({
        featurename: 'Feature'
    })
    for i in cols[:-1]:
      if val + '-' in i:
        e += 1
        d.update({i: val.split('_')[-1] + '_' + str(e)})
      if control + "-" in i:
        c += 1
        d.update({i: control + "_" + str(c)})
    a = ERCC[list(d.keys())].rename(columns=d)
    a.to_csv('/tmp/ERCC_estimation.csv', index=None)
    val = val.split('_')[-1]

    ipython.magic("R -i val print(val)")

    ipython.magic("R print(sample2Name)")
    ipython.magic("R a <- read.csv('/tmp/ERCC_estimation.csv')")
    ipython.magic("R print(head(a))")

    try:

      ipython.magic("R - i val exDat = initDat(datType=datType, isNorm=isNorm, exTable=a,\
                                 filenameRoot=filenameRoot, sample1Name=val,\
                                 sample2Name=sample2Name, erccmix=erccmix,\
                                 erccdilution=erccdilution, spikeVol=spikeVol,\
                                 totalRNAmass=totalRNAmass, choseFDR=choseFDR)")
      ipython.magic("R exDat = est_r_m(exDat)")
      ipython.magic("R exDat = dynRangePlot(exDat)")

    except Warning:
      print("failed for " + val)
      continue
    except:
      print('worked for ' + val)

    ipython.magic("R print(summary(exDat))")
    ipython.magic("R grid.arrange(exDat$Figures$dynRangePlot)")
    ipython.magic("R grid.arrange(exDat$Figures$r_mPlot)")
    ipython.magic("R grid.arrange(exDat$Figures$rangeResidPlot)")

    ipython.magic("R -o rm rm <- exDat$Results$r_m.res$r_m.mn")
    ipython.magic("R -o se se <- exDat$Results$r_m.res$r_m.mnse")

    res[val] = (rm[0], se[0])
  for i, v in res.items():
    if abs(v[0]) > v[1]:
      print(i, v[0])
  return res


def fromGTF2BED(gtfname, bedname, gtftype='geneAnnot'):
  """
  transforms a  gtf file into a bed file

  Args:
  ----
    gtfname: filepath to gtf file
    bedname: filepath to beddfile
    gtftype: only geneAnnot for now

  Returns:
  --------
    newbed: the bedfile as a pandas.df

  """
  if gtftype == 'geneAnnot':
    gtf = pd.read_csv(gtfname, sep='\t', header=0, names=["chr", "val", "type", "start", 'stop', 'dot', 'strand', 'loc', 'name'])
    gtf['name'] = [i.split('gene_id "')[-1].split('"; trans')[0] for i in gtf['name']]
    prevname = ''
    newbed = {'chr': [], 'start': [], 'end': [], 'gene': []}
    for i, val in gtf.iterrows():
      showcount(i, len(gtf))
      if val['name'] == prevname:
        newbed['end'][-1] = val['stop']
      else:
        newbed['chr'].append(val['chr'])
        newbed['start'].append(val['start'])
        newbed['end'].append(val['stop'])
        newbed['gene'].append(val['name'])
      prevname = val['name']
    newbed = pd.DataFrame(newbed)
    newbed = newbed[~newbed.chr.str.contains('_fix')]
    newbed.to_csv(bedname + ".bed", sep='\t', index=None)
    newbed.to_csv(bedname + "_genes.bed", sep='\t', index=None)
    return newbed


def showcount(i, size):
  """
  pretty print of i/size%, to put in a for loop
  """
  print(str(1 + int(100 * (i / size))) + '%', end='\r')


def combin(n, k):
  """
  Nombre de combinaisons de n objets pris k a k
  Number of comabination of n object taken k at a time
  """
  if k > n // 2:
    k = n - k
  x = 1
  y = 1
  i = n - k + 1
  while i <= n:
    x = (x * i) // y
    y += 1
    i += 1
  return x


def mergeSplicingVariants(df, defined='.'):
  df = df.sort_index()
  foundpoint = False
  # pdb.set_trace()
  torename = {}
  todrop = []
  for i, v in enumerate(df.index.tolist()):
    showcount(i, len(df))
    if foundpoint:
      if foundpoint in v:
        tomerge.append(v)
      else:
        if foundpoint not in df.index:
          if len(tomerge) > 1:
            #print("merging "+str(len(tomerge)))
            df.loc[foundpoint] = df.loc[tomerge].sum()
            todrop.extend(tomerge)
          else:
            torename.update({tomerge[0]: foundpoint})
<<<<<<< HEAD
=======
        else:
          todrop.extend(tomerge)
          tomerge.append(foundpoint)
          df.loc[foundpoint] = df.loc[tomerge].sum()
>>>>>>> b9b508a7
        foundpoint = False
    elif defined in v:
      foundpoint = v.split(defined)[0]
      tomerge = [v]
  if len(torename) > 0:
    df = df.rename(index=torename)
  df = df.drop(index=todrop)
  return df


def vcf_to_df(path, hasfilter=False, samples=['sample'], additional_unique=[]):
  uniqueargs = ['DB', 'SOMATIC', 'GERMLINE', "OVERLAP", "IN_PON", "STR", "ReverseComplementedAlleles"] + additional_unique

  def read_comments(f):
    fields = {}
    description = {}
    for l in f:
      l = l.decode("utf-8") if type(l) is not str else l
      if l.startswith('##'):
        if 'FORMAT' in l[:20]:
          res = l.split('ID=')[1].split(',')[0]
          desc = l.split('Description=')[1][:-2]
          description.update({res: desc})
        if 'INFO' in l[:20]:
          res = l.split('ID=')[1].split(',')[0]
          desc = l.split('Description=')[1][:-2]
          description.update({res: desc})
          fields.update({res: []})
      else:
        break
    return fields, description
  if path.endswith('.gz'):
    with gzip.open(path, 'r') as f:
      fields, description = read_comments(f)
  else:
    with open(path, 'r') as f:
      fields, description = read_comments(f)
  names = ['chr', 'pos', 'id', 'ref', 'alt', 'qual']
  names += ['filter'] if hasfilter else ['strand']
  names += ['data', 'format'] + samples
  a = pd.read_csv(path, sep='\t', comment="#", header=None, names=names, index_col=False)
  print(description)
  try:
    for j, val in enumerate(a.data.str.split(';').values.tolist()):
      res = dict([(v, True) if v in uniqueargs else tuple(v.split('=')) for v in val])
      for k in fields.keys():
        fields[k].append(res.get(k, None))
  except ValueError:
    print(val)
    raise ValueError('unknown field')
  a = pd.concat([a.drop(columns='data'), pd.DataFrame(data=fields, index=a.index)], axis=1)
  for sample in samples:
    sorting = a.format[0].split(':')
    res = a[sample].str.split(':').values.tolist()
    maxcols = max([len(v) for v in res])
    if maxcols - len(sorting) > 0:
      for i in range(maxcols - len(sorting)):
        sorting.append(sorting[-1] + '_' + str(i + 1))
    if len(samples) > 1:
      sorting = [sample + '_' + v for v in sorting]
    a = pd.concat([a.drop(columns=sample), pd.DataFrame(data=res, columns=sorting, index=a.index)], axis=1)
  return a.drop(columns='format'), description


def readFromSlamdunk(loc='res/count/', flag_var=100, convertTo='symbol',
                     minvar_toremove=0, mincount_toremove=5):
  files = os.listdir(loc)
  files = [file for file in files if file.endswith('.tsv')]
  data = {}
  for file in files:
    data[file.split('/')[-1].split('.')[0]] = pd.read_csv(loc + file, sep='\t', comment='#', header=0)
  prev = -2
  print("found " + str(len(data)) + ' files:' + str(data.keys()))
  for k, val in data.items():
    if len(set(val.Name)) != prev and prev != -2:
      raise ValueError('we do not have the same number of genes in each file')
    prev = len(set(val.Name))
  readcounts = {i: [0] * len(data) for i in val.Name.unique()}
  tccounts = {i: [0] * len(data) for i in val.Name.unique()}
  for n, (_, val) in enumerate(data.items()):
    val = val.sort_values(by="Name")
    j = 0
    #print('              ',end='\r')
    readcount = [val.iloc[0].ReadCount]
    tccount = [val.iloc[0].TcReadCount]
    prevname = val.iloc[0].Name
    for _, v in val.iloc[1:].iterrows():
      if v.Name == 4609:
        print(v.ReadCount, v.TcReadCount)
        print(readcount, tccount)
      if v.Name == prevname:
        readcount.append(v.ReadCount)
        tccount.append(v.TcReadCount)
      else:
        readcounts[prevname][n] = np.sum(readcount)
        tccounts[prevname][n] = np.sum(tccount)
        # if np.var(readcount) > flag_var:
        #    print("pb with "+str(v.Name))
        prevname = v.Name
        j += 1
        # print(j,end='\r')
        readcount = [v.ReadCount]
        tccount = [v.TcReadCount]
  files = [*data]
  readcounts = pd.DataFrame(data=readcounts, columns=val.Name.unique(), index=data.keys()).T
  tccounts = pd.DataFrame(data=tccounts, columns=val.Name.unique(), index=data.keys()).T
  if convertTo:
    names, _ = convertGenes(readcounts.index.tolist(), from_idtype="entrez_id", to_idtype=convertTo)
    readcounts.index = names
    names, _ = convertGenes(tccounts.index.tolist(), from_idtype="entrez_id", to_idtype=convertTo)
    tccounts.index = names
  nottodrop = np.argwhere(tccounts.values.var(1) >= minvar_toremove).ravel()
  tccounts = tccounts.iloc[nottodrop]
  readcounts = readcounts.iloc[nottodrop]
  nottodrop = np.argwhere(readcounts.values.max(1) >= mincount_toremove).ravel()
  tccounts = tccounts.iloc[nottodrop]
  readcounts = readcounts.iloc[nottodrop]
  return readcounts, tccounts


def dups(lst):
  seen = set()
  # adds all elements it doesn't know yet to seen and all other to seen_twice
  seen_twice = set(x for x in lst if x in seen or seen.add(x))
  # turn the set into a list (as requested)
  return list(seen_twice)<|MERGE_RESOLUTION|>--- conflicted
+++ resolved
@@ -1299,13 +1299,10 @@
             todrop.extend(tomerge)
           else:
             torename.update({tomerge[0]: foundpoint})
-<<<<<<< HEAD
-=======
         else:
           todrop.extend(tomerge)
           tomerge.append(foundpoint)
           df.loc[foundpoint] = df.loc[tomerge].sum()
->>>>>>> b9b508a7
         foundpoint = False
     elif defined in v:
       foundpoint = v.split(defined)[0]
