--- conflicted
+++ resolved
@@ -89,22 +89,11 @@
   """
   upload samples (virtually: only creates tsv file) from a google bucket to a terra workspace
 
-<<<<<<< HEAD
+  A very practical function when you have uploaded a folder of samples (RNA/WES/...) in google storage
+  with some naming convention, and want to have them all well listed in Terra for futher processing
   it can create a sample set.
   for a set of files: gs://bucket/path/to/files
-  gcpfolder: str (bucket)
-  prefix: str the folder path (path/to/)
-  workspace: str namespace/workspace from url typically
-    namespace (str): project to which workspace belongs
-    workspace (str): Workspace name
-  sep: str the separator (only takes the first part of the name before the sep character)
-  fformat bambai, fastq12, fastqR1R2 given the set of files in the folder (they need to be in this naming format)
-          e.g. name.bam name.bai / name1.fastq name2.fastq / name_R1.fastq name_R2.fastq
-  newsamples: DONT USE
-  samplesetname: str all uploaded samples should be part of a sampleset with name..
-=======
-  A very practical function when you have uploaded a folder of samples (RNA/WES/...) in google storage
-  with some naming convention, and want to have them all well listed in Terra for futher processing
+
 
   Args:
   -----
@@ -118,7 +107,6 @@
             e.g. name.bam name.bai / name1.fastq name2.fastq / name_R1.fastq name_R2.fastq
     newsamples: DONT USE
     samplesetname: str all uploaded samples should be part of a sampleset with name..
->>>>>>> 3c8a18f4
   """
   wm = dm.WorkspaceManager(workspace)
   print('please be sure you gave access to your terra email account access to this bucket')
@@ -253,7 +241,7 @@
 
 def addToSampleSet(workspace, samplesetid, samples):
   """
-  
+
   will create new if doesn't already exist, else adds to existing
 
   Args:
@@ -631,87 +619,4 @@
   params['GENERAL'] = wm.get_workspace_metadata()
   for k, val in conf.iterrows():
     params[k] = wm.get_config(val['name'])
-<<<<<<< HEAD
-  h.dictToFile(params, filepath + '.json')
-
-
-def mvFiles(files, location):
-  """
-  move a set of files in parallel (when the set is huge)
-  """
-  by = len(files) if len(files) < 50 else 50
-  for sfiles in h.grouped(files, by):
-    a = ''
-    for val in sfiles:
-      a += val + ' '
-    code = os.system("gsutil -m mv " + a + location)
-    if code == signal.SIGINT:
-      print('Awakened')
-      break
-
-
-def lsFiles(files, add=''):
-  """
-  list a set of files in parallel (when the set is huge)
-  """
-  by = len(files) if len(files) < 50 else 50
-  for sfiles in h.grouped(files, by):
-    a = ''
-    for val in sfiles:
-      a += val + ' '
-    data = os.popen("gsutil -m ls " + add + " " + a)
-    if data == signal.SIGINT:
-      print('Awakened')
-      break
-    else:
-      return data.read().split('\n')
-
-
-def cpFiles(files, location):
-  """
-  copy a set of files in parallel (when the set is huge)
-  """
-  by = len(files) if len(files) < 50 else 50
-  for sfiles in h.grouped(files, by):
-    a = ''
-    for val in sfiles:
-      a += val + ' '
-    code = os.system("gsutil -m cp " + a + location)
-    if code == signal.SIGINT:
-      print('Awakened')
-      break
-
-
-def rmFiles(files):
-  """
-  remove a set of files in parallel (when the set is huge)
-  """
-  by = len(files) if len(files) < 50 else 50
-  for sfiles in h.grouped(files, by):
-    a = ''
-    for val in sfiles:
-      a += val + ' '
-    code = os.system("gsutil -m rm " + a)
-    if code == signal.SIGINT:
-      print('Awakened')
-      break
-
-
-def get_all_sizes(folder, suffix):
-  # get ls of all files in the folder with the specified suffix
-  samples = os.popen('gsutil -m ls -al ' + folder + '**.' + suffix).read().split('\n')
-  # compute size filepath
-  sizes = {'gs://' + val.split('gs://')[1].split('#')[0]: int(re.split("\d{4}-\d{2}-\d{2}", val)[0]) for val in samples[:-2]}
-  names = {}
-  for k, val in sizes.items():
-    if val in names:
-      names[val].append(k)
-    else:
-      names[val] = [k]
-  if names == {}:
-    # we didn't find any valid file paths
-    print("We didn't find any valid file paths in folder: " + str(folder))
-  return names
-=======
-  h.dictToFile(params, filepath + '.json')
->>>>>>> 3c8a18f4
+  h.dictToFile(params, filepath + '.json')