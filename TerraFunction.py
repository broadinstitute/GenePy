--- conflicted
+++ resolved
@@ -10,14 +10,9 @@
 import os
 import re
 import signal
-<<<<<<< HEAD
 import Helper as h
 import GCPFunction as gcp
 import ipdb
-=======
-from JKBio import Helper as h
-from JKBio import GCPFunction as gcp
->>>>>>> f16067c3
 
 
 def createManySubmissions(workspace, workflow, references, entity=None, expression=None, use_callcache=True):
