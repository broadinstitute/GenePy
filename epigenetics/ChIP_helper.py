--- conflicted
+++ resolved
@@ -707,7 +707,6 @@
             fastQfolder = '/'.join(fastq.split('/')[:-1]) + '/'
             fastqs = [fastq.split('/')[-1]]
     print(fastqs)
-<<<<<<< HEAD
     if not totrim:
         print("you need to have your files in a 'res/' folder")
     if totrim and tomap:
@@ -731,21 +730,6 @@
     else:
         print("files need to be named: NAME.sorted.bam")
         fastqs = [file for file in fastqs if '.sorted.bam' == file[-11:]]
-=======
-    if totrim:
-        print("trimming\n\n")
-        h.parrun([pathtotrim_galore + ' --paired --fastqc --gzip ' + FastQfolder + file[0] + ' ' + FastQfolder + file[1] + " -o res" for file in fastqs], cores)
-        fastqs = [[file[0].split('.')[0] + '_val_1.fq.gz', file[1].split('.')[0] + '_val_2.fq.gz'] for file in fastqs]
-    print("mapping\n\n")
-    print(fastqs)
-    h.parrun([pathtobwa + ' mem ' + refgenome + ' res/' + file[0] + ' res/' +
-              file[1] + ' > res/' + file[0].split('.')[0] + '.mapped.sam' for file in fastqs], cores)
-    print("filtering\n\n")
-    h.parrun([pathtosam + ' sort res/' + file[0].split('.')[0] + '.mapped.sam -o res/' + file[0].split('.')[0] + '.sorted.bam' for file in fastqs], cores)
-    h.parrun([pathtosam + ' index res/' + file[0].split('.')[0] + '.sorted.bam' for file in fastqs], cores)
-    h.parrun([pathtosam + ' flagstat res/' + file[0].split('.')[0] + '.sorted.bam > res/' + file[0].split('.')[0] + '.sorted.bam.flagstat' for file in fastqs], cores)
-    h.parrun([pathtosam + ' idxstats res/' + file[0].split('.')[0] + '.sorted.bam > res/' + file[0].split('.')[0] + '.sorted.bam.idxstat' for file in fastqs], cores)
->>>>>>> 80e204fe
     mapped = {}
     norm = {}
     unique_mapped = {}
