--- conflicted
+++ resolved
@@ -1168,12 +1168,8 @@
             correlation[i,i]=1
             correlation = pd.DataFrame(data=correlation.T, index=bedfile.columns[bedcol:] if groups is None else set(
                 groups), columns=bedfile.columns[bedcol:])
-<<<<<<< HEAD
             correlation[correlation.isna()] = 0
         enrichment[i,i]=1 
-=======
-        enrichment[i,i]=1
->>>>>>> 40669e75
     enrichment = pd.DataFrame(data=enrichment, index=bedfile.columns[bedcol:] if groups is None else set(groups), columns=bedfile.columns[bedcol:])
     enrichment[enrichment==-np.inf] = -1000
     enrichment[enrichment.isna()] = 0
