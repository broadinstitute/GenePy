--- conflicted
+++ resolved
@@ -14,38 +14,6 @@
 
 
 def findpeakpath(folder, proteiname):
-<<<<<<< HEAD
-    """
-    given a folder of bigwigs and a protein name, finds the right bigwig
-    """
-    res = None
-    for val in os.listdir(folder):
-        if str(proteiname) in val:
-            if res:
-                raise ValueError('more than 1 bigwig file found')
-            res = val
-    if res:
-        return res
-    raise ValueError('no bigwig file found')
-
-
-def findBestPeak(presence):
-    """
-    given a list of -sets of peak locations for each replicate- will return the best replicate given a simple metric
-    """
-    tot = []
-    for ind, el in enumerate(presence):
-        val = len(el)
-        pres = [x for j, x in enumerate(presence) if j != ind]
-        for jnd in range(1, len(pres)+1):
-            for comb in itertools.combinations(pres, jnd):
-                ov = el
-                for knd in range(jnd):
-                    ov = ov & comb[knd]
-                val += len(ov)*(jnd+1)
-        tot.append(val)
-    return np.argsort(tot)[::-1]
-=======
   """
   given a folder of bigwigs and a protein name, finds the right bigwig
   """
@@ -76,45 +44,11 @@
         val += len(ov)*(jnd+1)
     tot.append(val)
   return np.argsort(tot)[::-1]
->>>>>>> ea554e13
 
 
 def mergeReplicatePeaks(peaks, bigwigfolder, markedasbad=None, window=100,
                         sampling=3000, mincov=4, doPlot=True, cov={}, minKL=8, use='max',
                         MINOVERLAP=0.3, lookeverywhere=True, only='', saveloc=''):
-<<<<<<< HEAD
-    """
-    
-    
-    /!/ should only be passed peaks with at least one good replicate
-    for each TFpeaksets,
-    1. find the replicate that have the most peaks
-    2. correlate peaks and get in highest correlation order with the replicate found in 1
-    3. find overlap of both and get size of second replicate
-    4. if small(er)-> use only to increase statistics
-      1. if a lot of uncalled peaks in replicate 2 at replicate 1 peaks (flag for mergebam)
-    5. if similar size -> get only intersect
-      2. add to intersect, find uncalled peaks in both replicates which are called in the other
-    6. repeat for all replicates
-    -------------------------
-    if full overlap of one of the peak replicate, only use the overlapped one to increase confidence on peak
-    if >80% average non overlap,
-      print warning and percentage of overlap
-
-    if <20% average non overlap,
-      take the overlap and increase confidence and avg logfold
-
-    if one is <20%:
-      if other <40% average non overlap,
-        take the overlap and increase confidence and avg logfold
-      else
-        take
-
-    gets the max cov at the genomic window and if above some threshold, accepts the peak.
-
-    extend peak by X bp if no TSS
-    remove TSS from peaks
-=======
   """
   /!/ should only be passed peaks with at least one good replicate
   for each TFpeaksets,
@@ -144,7 +78,7 @@
 
   extend peak by X bp if no TSS
   remove TSS from peaks
->>>>>>> ea554e13
+
 
     create a new data frame containing merged peak size, reassembled peak data (p value etc..) and
     a the value for presence of each TF listed in previous df
@@ -167,297 +101,6 @@
     -------
     mergedpeaks: dict{df-peakslike}
     bamtomerge: [[bam1,bam2]]
-
-<<<<<<< HEAD
-    """
-    def col_nan_scatter(x, y, **kwargs):
-        df = pd.DataFrame({'x': x[:], 'y': y[:]})
-        df = df[df.sum(0) != 0]
-        x = df['x']
-        y = df['y']
-        plt.gca()
-            plt.scatter(x, y)
-
-    def col_nan_kde_histo(x, **kwargs):
-        df = pd.DataFrame({'x': x[:]})
-        df = df[df['x'] != 0]
-        x = df['x']
-        plt.gca()
-        sns.kdeplot(x)
-    print("/!/ should only be passed peaks with at least one good replicate")
-    # for a df containing a set of peaks in bed format and an additional column of different TF
-    tfs = list(set(peaks['tf']))
-    totpeaknumber = 0
-    mergedpeaksdict = {}
-    remove = []
-    tomergebam = []
-    ratiosofunique = {}
-    h.createFoldersFor(saveloc)
-    f = open(saveloc+'results.txt', 'w')
-    warnings.simplefilter("ignore")
-    for tf in tfs:
-        if only and tf != only:
-            continue
-        cpeaks = peaks[peaks.tf == tf]
-        print('_____________________________________________________')
-        f.write('_____________________________________________________' + '\n')
-        if len(set(cpeaks['replicate'])) == 1:
-            if cpeaks.name.tolist()[0] in markedasbad:
-                print('the only replicate is considered bad!')
-                f.write('the only replicate is considered bad!'+"\n")
-                print('wrong TF: '+tf)
-                f.write('wrong TF: '+tf+"\n")
-                mergedpeaksdict.update({tf: cpeaks})
-                remove.append(tf)
-                continue
-            print("we only have one replicate for " + tf + " .. pass")
-            f.write("we only have one replicate for " + tf + " .. pass"+"\n")
-            mergedpeaksdict.update({tf: cpeaks})
-            continue
-        print("merging " + tf + " peaks")
-        f.write("merging " + tf + " peaks"+"\n")
-        merged = simpleMergePeaks(cpeaks, window=window, maxp=False)
-        merged_bed = merged[merged.columns[8:]]
-        finalpeaks = merged[merged.columns[:8]]
-        print('--> finish first overlaps lookup')
-        f.write('--> finish first overlaps lookup'+"\n")
-        # flag when  biggest is <1000 peaks
-        if len(finalpeaks) < 1000:
-            print('!TF has less than 1000 PEAKS!')
-            f.write('!TF has less than 1000 PEAKS!'+"\n")
-        # for each TF (replicates), compute number of peaks
-        peakmatrix = merged_bed.values.astype(bool)
-
-        presence = []
-        for peakpres in peakmatrix.T:  # https://github.com/tctianchi/pyvenn
-            presence.append(set([i for i, val in enumerate(peakpres) if val == 1]))
-        # compute overlap matrix (venn?)
-        if peakmatrix.shape[1] < 7 and doPlot:
-            plot.venn(presence, [i+'_BAD' if i.split('-')[0]
-                        in markedasbad else i for i in merged_bed.columns], title=tf+"_before_venn", folder=saveloc)
-            plt.show()
-        else:
-            print('too many replicates for Venn: '+str(peakmatrix.shape[1]))
-            f.write('too many replicates for Venn: '+str(peakmatrix.shape[1])+"\n")
-        if doPlot:
-            fig = sns.pairplot(merged_bed, corner=True, diag_kind="kde",
-                               kind="reg", plot_kws={"scatter_kws": {"alpha": .05}})
-            #fig = fig.map_upper(col_nan_scatter)
-            #fig = fig.map_upper(col_nan_kde_histo)
-            plt.suptitle("correlation of peaks in each replicate", y=1.08)
-            if saveloc:
-                fig.savefig(saveloc+tf+"_before_pairplot.pdf")
-            plt.show()
-            for i, val in enumerate(merged_bed):
-                unique_inval = np.logical_and(
-                    np.delete(peakmatrix, i, axis=1).sum(1).astype(bool) == 0, peakmatrix[:, i])
-                sns.kdeplot(merged_bed[val][unique_inval], legend=True).set(xlim=(0, None))
-            plt.title("distribution of unique peaks in each replicate")
-            if saveloc:
-                plt.savefig(saveloc+tf+"_before_unique_kdeplot.pdf")
-            plt.show()
-
-        bigwigs = os.listdir(bigwigfolder)
-
-        foundgood = False
-        sort = findBestPeak(presence)
-        for ib, sb in enumerate(sort):
-            if merged_bed.columns[sb].split('-')[0] not in markedasbad:
-                foundgood = True
-                break
-        if not foundgood:
-            print('no peaks were good enough quality')
-            f.write('no peaks were good enough quality'+"\n")
-            print('bad TF: '+tf)
-            f.write('bad TF: '+tf+"\n")
-            remove.append(tf)
-            ib = 0
-        # distplot
-        # correlation plot
-
-        biggest_ind = sort[ib]
-        peakmatrix = peakmatrix.T
-        biggest = merged_bed.columns[biggest_ind]
-        print('-> main rep is: '+str(biggest))
-        f.write('-> main rep is: '+str(biggest)+'\n')
-        tot = peakmatrix[biggest_ind].copy().astype(int)
-        # starts with highest similarity and go descending
-        j = 0
-        recovered = 0
-        additionalpeaksinbig = np.array([])
-        for i, val in enumerate(sort):
-            if i == ib:
-                continue
-            j += 1
-            # if avg non overlap > 60%, and first, and none small flag TF as unreliable.
-            overlap = len(presence[biggest_ind] & presence[val]
-                          ) / len(presence[biggest_ind])
-            peakname = merged_bed.columns[val]
-            print('- '+peakname)
-            f.write('- '+peakname+'\n')
-            print('  overlap: ' + str(overlap*100)+"%")
-            f.write('  overlap: ' + str(overlap*100)+"%"+'\n')
-            if overlap < MINOVERLAP:
-                smallsupport = len(presence[biggest_ind] &
-                                   presence[val]) / len(presence[val])
-                print(' --> not enough overlap')
-                f.write(' --> not enough overlap'+'\n')
-                if smallsupport < MINOVERLAP:
-                    # if the secondary does not have itself the required support
-                    if j == 1 and merged_bed.columns[val].split('-')[0] not in markedasbad:
-                        print("  Wrong TF: "+tf)
-                        f.write("  Wrong TF: "+tf+'\n')
-                        remove.append(tf)
-                        break
-                    # if not first, throw the other replicate and continue
-                    print("  not using this replicate from the peakmatrix")
-                    f.write("  not using this replicate from the peakmatrix"+'\n')
-                    continue
-            if lookeverywhere:
-                tolookfor = peakmatrix[val] == 0
-            else:
-                tolookfor = np.logical_and(peakmatrix[biggest_ind], peakmatrix[val] == 0)
-            # ones that we have in the Primary but not in the secondary
-            additionalpeaksinsec = findAdditionalPeaks(finalpeaks, tolookfor, bigwigfolder + findpeakpath(
-                bigwigfolder, peakname), sampling=sampling, mincov=mincov, window=window, minKL=minKL, use=use)
-            if len(additionalpeaksinsec[additionalpeaksinsec > 0]) > 0:
-                sns.kdeplot(additionalpeaksinsec[additionalpeaksinsec > 0],
-                            label=peakname, legend=True).set(xlim=(0, None))
-                print('  min,max from newly found peaks: ' +
-                      str((additionalpeaksinsec[additionalpeaksinsec > 0].min(), additionalpeaksinsec[additionalpeaksinsec > 0].max())))
-                f.write('  min,max from newly found peaks: '+str((additionalpeaksinsec[additionalpeaksinsec > 0].min(
-                ), additionalpeaksinsec[additionalpeaksinsec > 0].max()))+'\n')
-            # for testing purposes mainly
-            finalpeaks[additionalpeaksinsec.astype(bool)].to_csv(
-                'additionalpeaksinsec_mp'+merged_bed.columns[val]+'.bed', sep='\t', index=None, header=False)
-            peakmatrix[val] = np.logical_or(
-                peakmatrix[val], additionalpeaksinsec.astype(bool))
-            overlap = np.sum(np.logical_and(
-                peakmatrix[val], peakmatrix[biggest_ind]))/np.sum(peakmatrix[biggest_ind])
-            if overlap < MINOVERLAP:
-                newsmalloverlap = np.sum(np.logical_and(
-                    peakmatrix[val], peakmatrix[biggest_ind]))/np.sum(peakmatrix[val])
-                print("  we did not had enough initial overlap.")
-                f.write("  we did not had enough initial overlap."+'\n')
-                if newsmalloverlap < MINOVERLAP:
-                    if merged_bed.columns[val].split('-')[0] in markedasbad:
-                        print('  replicate ' +
-                              merged_bed.columns[val] + ' was too bad and had not enough overlap')
-                        f.write('  replicate ' +
-                                merged_bed.columns[val] + ' was too bad and had not enough overlap'+'\n')
-                        continue
-                    elif h.askif("we have two good quality peaks that don't merge well at all: "+merged_bed.columns[val] +
-                                            " and " + merged_bed.columns[biggest_ind] + " can the first one be removed?:\n  \
-                            overlap: "+str(overlap*100)+'%\n  smalloverlap: '+str(smalloverlap*100)+'%\n  new smalloverlap: '+str(newsmalloverlap*100)+"%"):
-                        continue
-                    else:
-                        print("  enough from small overlaps")
-                        f.write("  enough from small overlaps"+'\n')
-            print(' --> enough overlap')
-            f.write(' --> enough overlap'+'\n')
-            recovered += np.sum(additionalpeaksinsec.astype(bool))
-            if merged_bed.columns[val].split('-')[0] not in markedasbad:
-                tot += peakmatrix[val].astype(int)
-            # ones that we have in the Primary but not in the secondary
-            if not lookeverywhere or len(additionalpeaksinbig) == 0:
-                tolookfor = peakmatrix[biggest_ind] == 0 if lookeverywhere else np.logical_and(
-                    peakmatrix[biggest_ind] == 0, peakmatrix[val])
-                additionalpeaksinbig = findAdditionalPeaks(finalpeaks, tolookfor, bigwigfolder + findpeakpath(
-                    bigwigfolder, biggest), sampling=sampling, mincov=mincov, window=window, minKL=minKL, use=use)
-                if len(additionalpeaksinbig[additionalpeaksinbig > 0]) > 0:
-                    sns.kdeplot(additionalpeaksinbig[additionalpeaksinbig > 0],
-                                label=biggest, legend=True).set(xlim=(0, None))
-                    print('  min,max from newly found peaks: ' +
-                          str((additionalpeaksinbig[additionalpeaksinbig > 0].min(), additionalpeaksinbig[additionalpeaksinbig > 0].max())))
-                    f.write('  min,max from newly found peaks: '+str((additionalpeaksinbig[additionalpeaksinbig > 0].min(
-                    ), additionalpeaksinbig[additionalpeaksinbig > 0].max()))+'\n')
-
-                peakmatrix[biggest_ind] = np.logical_or(
-                    peakmatrix[biggest_ind], additionalpeaksinbig)
-                tot += additionalpeaksinbig.astype(bool).astype(int)
-                recovered += np.sum(additionalpeaksinbig.astype(bool))
-            print('  we have recovered ' + str(recovered)+' peaks, equal to ' + str(100*recovered/np.sum(peakmatrix[biggest_ind])) +
-                            '% of the peaks in main replicate')
-            f.write('  we have recovered ' + str(recovered)+' peaks, equal to ' + str(100*recovered/np.sum(peakmatrix[biggest_ind])) +
-                            '% of the peaks in main replicate'+'\n')
-            if overlap < (MINOVERLAP+0.2)/1.2:
-                # we recompute to see if the overlap changed
-                newoverlap = np.sum(np.logical_and(
-                    peakmatrix[val], peakmatrix[biggest_ind]))/np.sum(peakmatrix[biggest_ind])
-                smalloverlap = np.sum(np.logical_and(
-                    peakmatrix[val], peakmatrix[biggest_ind]))/np.sum(peakmatrix[val])
-                if newoverlap < (MINOVERLAP+0.2)/1.2:
-                    if smalloverlap < (2+MINOVERLAP)/3:
-                        print("  not enough overlap to advice to merge the bams.\n  oldnew overlap: "+str(overlap*100)+'%\n  \
-                            new overlap: '+str(newoverlap*100)+"%")
-                        f.write("  not enough overlap to advice to merge the bams.\n  oldnew overlap: "+str(overlap*100)+'%\n  \
-                            new overlap: '+str(newoverlap*100)+"%"+'\n')
-                        continue
-                    else:
-                        print('  enough from small overlap to advice to merge the peaks')
-                        f.write('  enough from small overlap to advice to merge the peaks'+'\n')
-            tomergebam.append([biggest, peakname])
-            #the quality is good enough in the end we can pop from the list if it exists
-            if tf in remove:
-                remove.remove(tf)
-        plt.title('distribution of new found peaks')
-        if saveloc:
-            plt.savefig(saveloc+tf+"_new_found_peaks_kdeplot.pdf")
-        plt.show()
-        # new distplot
-        # new correlation plot
-        ratiosofunique[tf] = len(np.argwhere(
-            peakmatrix.sum(0) == 1))/peakmatrix.shape[1]
-        if doPlot:
-            sns.pairplot(merged_bed, corner=True, diag_kind="kde",
-                         kind="reg", plot_kws={"scatter_kws": {"alpha": .05}})
-            #fig = fig.map_upper(col_nan_scatter)
-            #fig = fig.map_upper(col_nan_kde_histo)
-            plt.suptitle("correlation and distribution of peaks after recovery", y=1.08)
-            if saveloc:
-                fig.savefig(saveloc+tf+"_after_pairplot.pdf")
-            plt.show()
-            for i, val in enumerate(merged_bed):
-                unique_inval = np.logical_and(
-                    np.delete(peakmatrix, i, axis=0).sum(0).astype(bool) == 0, peakmatrix[i])
-                sns.kdeplot(merged_bed[val][unique_inval], legend=True).set(xlim=(0, None))
-            plt.title("distribution of unique peaks in each replicate after recovery")
-            if saveloc:
-                plt.savefig(saveloc+tf+"_after_unique_kdeplot.pdf")
-            plt.show()
-        if len(peakmatrix.shape) > 1 and doPlot:
-            if peakmatrix.shape[0] < 7:
-                presence = []
-                for peakpres in peakmatrix:  # https://github.com/tctianchi/pyvenn
-                    presence.append(set([i for i, val in enumerate(peakpres) if val == 1]))
-                title = tf + '_recovered (TOREMOVE)' if tf in remove else tf+'_recovered'
-                h.venn(presence, [i+'_BAD' if i.split('-')[0]
-                                    in markedasbad else i for i in merged_bed.columns], title=title, folder=saveloc)
-                plt.show()
-            else:
-                print('too many replicates for Venn')
-                f.write('(too many replicates for Venn)'+'\n')
-            finalpeaks = finalpeaks[np.logical_or(tot > 1, peakmatrix[biggest_ind])]
-        finalpeaks['name'] = biggest
-        finalpeaks['tf'] = tf
-        mergedpeaksdict.update({tf: finalpeaks})
-        print(str((tf, len(finalpeaks))))
-        f.write(str((tf, len(finalpeaks)))+'\n')
-    mergedpeak = pd.concat(
-        [peaks for _, peaks in mergedpeaksdict.items()]).reset_index(drop=True)
-    if doPlot:
-        df = pd.DataFrame(data=ratiosofunique, index=['percentage of unique'])
-        df['proteins'] = df.index
-        fig = sns.barplot(data=df)
-        plt.xticks(rotation=60, ha='right')
-        plt.title("ratios of unique in replicates across experiments")
-        if saveloc:
-            plt.savefig(saveloc+"All_ratios_unique.pdf")
-        plt.show()
-    f.close()
-    mergedpeak['name'] = mergedpeak.tf
-    return mergedpeak, tomergebam, remove, ratiosofunique
-=======
   """
   def col_nan_scatter(x, y, **kwargs):
     df = pd.DataFrame({'x': x[:], 'y': y[:]})
@@ -746,90 +389,11 @@
   f.close()
   mergedpeak['name'] = mergedpeak.tf
   return mergedpeak, tomergebam, remove, ratiosofunique
->>>>>>> ea554e13
 
 
 def findAdditionalPeaks(peaks, tolookfor, filepath, sampling=1000, mincov=4,
                         window=100, cov={}, minKL=8, use='max'):
-<<<<<<< HEAD
-    """
-    findAdditionalPeaks: for all peaks in A and/or B find in coverage file if zone has relative cov
-    of more than thresh then add to peak
-    if B is small and > 20% of peaks in A are found back, increase confidence and
-    flag for mergeBams
-    if < 20% don't flag for merge bam
-    f B is big and now mean non overlap < 40%, take union and flag for mergeBam else, throw B.
-
-    Args:
-    -----
-        peaks
-        tolookfor
-        filepath
-        sampling
-        mincov
-        window
-        cov
-        minKL
-        use
-    returns:
-    -------
-        np.array(bool) for each peaks in peakset, returns a binary
-    """
-    # def poisson(k, lamb, scale): return scale * (lamb**k / factorial(k)) * np.exp(-lamb)
-
-    def KLpoisson(lamb1, lamb2): return lamb1 * \
-            np.log(lamb1 / lamb2) + lamb2 - lamb1
-
-    def poisson(k, lamb): return (lamb**k/factorial(k)) * np.exp(-lamb)
-
-    def negLogLikelihood(params, data): return - \
-            np.sum(np.log(poisson(data, params[0])))
-
-    def poissonFit(data): return float(
-        minimize(negLogLikelihood, x0=np.ones(1), args=(data,), method='Powell').x)
-    bw = pyBigWig.open(filepath)
-    res = np.zeros(len(peaks))
-    prevchrom = ''
-    lamb = {}
-    cov = {}
-    #ignore by message
-    warnings.filterwarnings("ignore", message="encountered in")
-    for i, has in enumerate(tolookfor):
-        if has:
-            val = peaks.iloc[i]
-            if val.chrom not in chroms:
-                continue
-            if val.chrom != prevchrom:
-                if val.chrom not in cov:
-                    cov[val.chrom] = bw.stats(str(val.chrom))[0]
-                    prevchrom = val.chrom
-                    if use == 'poisson':
-                        #TODO: compute on INPUT file instead
-                        samples = np.zeros(window * sampling)
-                        sam = np.random.rand(sampling)
-                        sam = sam * (bw.chroms(str(val.chrom))-window)
-                        for j, sample in enumerate(sam.astype(int)):
-                            samples[j*window:(j + 1)*window] = np.nan_to_num(
-                                bw.values(str(val.chrom), sample, sample + window), 0)
-                        scale = np.unique(samples)[1]
-                        samples = (samples/scale).astype(int)
-                        lamb[val.chrom] = (poissonFit(samples), scale)
-
-            start = max([val.start - window, 0])
-            end = min(val.end + window, bw.chroms(str(val.chrom)))
-            zone = np.nan_to_num(bw.values(str(val.chrom), start, end), 0)
-            if use == 'max':
-                if max(zone) / cov[val.chrom] > mincov*1.5 or sum(zone) / (cov[val.chrom] * (end - start)) > mincov:
-                    res[i] = max(zone) / cov[val.chrom]
-            elif use == 'poisson':
-                #TODO: compute -log10pvalue
-                la = poissonFit((zone/lamb[val.chrom][1]).astype(int))
-                kl = KLpoisson(la, lamb[val.chrom][0])
-                if kl > minKL:
-                    res[i] = max(zone) / cov[val.chrom]  # foldchange from macs3
-
-    return res
-=======
+
   """
   findAdditionalPeaks: for all peaks in A and/or B find in coverage file if zone has relative cov
   of more than thresh then add to peak
@@ -906,5 +470,4 @@
         if kl > minKL:
           res[i] = max(zone) / cov[val.chrom]  # foldchange from macs3
 
-  return res
->>>>>>> ea554e13
+  return res