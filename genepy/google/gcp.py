# GCPFunction.py
#
<<<<<<< HEAD
=======

>>>>>>> e34cfd4f
from google.cloud import storage
import os
import subprocess
import re
from genepy.utils import helper as h
import signal

def list_blobs_with_prefix(bucket_name, prefix, delimiter=None):
    """Lists all the blobs in the bucket that begin with the prefix.

    This can be used to list all blobs in a "folder", e.g. "public/".

    The delimiter argument can be used to restrict the results to only the
    "files" in the given "folder". Without the delimiter, the entire tree under
    the prefix is returned. For example, given these blobs:

            /a/1.txt
            /a/b/2.txt

    If you just specify prefix = '/a', you'll get back:

            /a/1.txt
            /a/b/2.txt

    However, if you specify prefix='/a' and delimiter='/', you'll get back:

            /a/1.txt

    """
    storage_client = storage.Client()
    bucket = storage_client.get_bucket(bucket_name)
    ret = []
    blobs = bucket.list_blobs(prefix=prefix, delimiter=delimiter)
    for blob in blobs:
        ret.append(blob.name)
    return(ret)


def mvFiles(files, location, group=50, listen_to_errors=False):
    """
    move a set of files in parallel (when the set is huge)

    Args:
    ----
        files: gs paths
        location: to move the files to
        group: files to do in parallel
    """
    by = len(files) if len(files) < group else group
    for sfiles in h.grouped(files, by):
        a = ''
        for val in sfiles:
            a += val + ' '
        code = os.system("gsutil -m mv " + a + location)
        if code != 0 and listen_to_errors:
            print('pressed ctrl+c or command failed')
            break


def lsFiles(files, add='', group=50):
    """
    list a set of files in parallel (when the set is huge)

    Args:
    ----
        files: gs paths
        add: additional params to add
        group: files to do in parallel
    """
    print('listing files in gs')
    by = len(files) if len(files) < group else group
    res = []
    for sfiles in h.grouped(files, by):
        a = ''
        for val in sfiles:
            a += val + ' '
        data = subprocess.run("gsutil -m ls " + add + " " + a, capture_output=True, shell=True)
        if data.returncode != 0:
            if "One or more URLs matched no objects" not in str(data.stderr):
                raise ValueError('issue with the command: ' + str(data.stderr))
        if len(str(data.stdout)) < 4:
            return []
        res += str(data.stdout)[2:-1].split('\\n')[:-1] if 'L' not in add else ['gs://' + i for i in str(data.stdout).split('\\ngs://')]
        if "TOTAL:" in res[-1] and 'L' not in add:
            res = res[:-1]
    return res


def cpFiles(files, location, group=50):
    """
    copy a set of files in parallel (when the set is huge)

    Args:
    ----
        files: gs paths
        location to copy
        group: files to do in parallel
    """
    by = len(files) if len(files) < group else group
    for sfiles in h.grouped(files, by):
        a = ''
        for val in sfiles:
            a += val + ' '
        code = os.system("gsutil -m cp " + a + location)
        if code != 0:
            print('pressed ctrl+c or command failed')
            break


def catFiles(files, group=50, split=False, cut=False):
    """
    copy a set of files in parallel (when the set is huge)

    Args:
    ----
        files: gs paths
        location to copy
        group: files to do in parallel
        cut: split all lines into chunks of size cut
        split: split lines by split e.g. \\n
    """
    by = len(files) if len(files) < group else group
    res = []
    for i, sfiles in enumerate(h.grouped(files, by)):
        print(i / (len(files) / by))
        a = ''
        for val in sfiles:
            a += val + ' '
        data = subprocess.run("gsutil -m cat " + a, capture_output=True, shell=True)
        if data.returncode != 0:
            if "One or more URLs matched no objects" not in str(data.stderr):
                print(ValueError('issue with the command: ' + str(data.stderr)))
                return res
        if len(str(data.stdout)) < 4:
            return []
        resa = str(data.stdout)[2:-1]
        if cut:
            res += [resa[i * cut:(i + 1) * cut] for i in range(int(len(resa) / cut))]
        elif split:
            res += resa.split(split)
        else:
            res += [resa]
    return res


def rmFiles(files, group=50, add='', dryrun=True):
    """
    remove a set of files in parallel (when the set is huge)

    Args:
    ----
        files: gs paths
        group: number to do in parallel
        add: additional gsutil cp params
    """
    by = len(files) if len(files) < group else group
    for sfiles in h.grouped(files, by):
        a = ''
        for val in sfiles:
            a += ' ' + val
        if add:
            add = ' ' + add
        if dryrun:
            print("gsutil -m rm" + add + a)
        else:
            code = os.system("gsutil -m rm" + add + a)
            if code != 0:
                print('pressed ctrl+c or command failed')
                break


def recoverFiles(files, cores=1):
    """
    recover a set of files in parallel that were erased 

    files need to have their #id appended found using ls -al file

    Args:
    ----
        files: gs paths
        location: to move the files to
    """
    cmd = ['gsutil mv ' + f + ' ' + f.split('#')[0] for f in files]
    h.parrun(cmd, cores=cores)


def folderRN(gspath, newpath, cores=1):
    """
    """
    lis = lsFiles([gspath])
    if lis!=0:
        h.parrun(['gsutil -m mv ' + val + " " + newpath for val in lis], cores=cores)
    else:
        raise ValueError('no such folder')
        

def patternRN(rename_dict, location, wildcards, types=[], dryrun=True, 
check_dependencies=True, cores=1):
    """
    rename/move a bunch of GCP objects found in some specific places

    Args:
    -----
        rename_dict: dict(prevName,newName)
        location:
        wildcards: list[str] can be one of  ['**', '.*', '*.','-.*'] if needs to be 
                    ** means any occurence of this file in any folder will change its name
                    .* means all file unregarding of the suffix, will rename them all a.bam [a]da.bai to b.bam, [b]da.bai
                    *. means all files with the suffix, will change the suffix of these files from a to b
                    -.* means all file unregarding of the suffix, will rename them. not just replacing the a part with a to b but the full file name [a]dea.bam to b.bam
        types: Nothing yet
        test: if test, just shows the command but does not run it
        cores:  cores tells on how many processor to parallelize the tas#k
    """
    val = []
    for k, v in rename_dict.items():
        val.append(v)
        if k in val and check_dependencies:
            raise ValueError('circular dependency in the rename with key ' + k)
    for k, v in rename_dict.items():
        loc = location
        if '**' in wildcards:
            loc += '**/'
        if '*.' in wildcards or '-.*' in wildcards:
            loc += '*'
        loc += k
        if '.*' in wildcards or '-.*' in wildcards:
            loc += '*'
        res = os.popen('gsutil -m ls ' + loc).read().split('\n')[:-1]
        print('found ' + str(len(res)) + ' files to rename')
        if '-.*' in wildcards:
            cmd = ["gsutil mv " + val + " " + '/'.join(val.split('/')[:-1]) + '/' + v + '.' + '.'.join(val.split('/')[-1].split('.')[1:]) for val in res]
        else:
            cmd = ["gsutil mv " + val + " " + val.replace(k, v) for val in res]
        if dryrun:
            print(cmd)
        else:
            h.parrun(cmd, cores=cores)


def get_all_sizes(folder, suffix='*'):
    """

    will sort and list all the files by their sizes. 

    If some files have the same size, will list them together

    Args:
    ----
            folder: gs folder path
            suffix: of a specific file type

    Returns:
    -------
            dict(sizes:[paths])
    """
    samples = os.popen('gsutil -m ls -al ' + folder + '**.' + suffix).read().split('\n')
    # compute size filepath
    sizes = {'gs://' + val.split('gs://')[1].split('#')[0]: int(re.split("\d{4}-\d{2}-\d{2}", val)[0]) for val in samples[:-2]}
    names = {}
    for k, val in sizes.items():
        if val in names:
            names[val].append(k)
        else:
            names[val] = [k]
    if names == {}:
        # we didn't find any valid file paths
        print("We didn't find any valid file paths in folder: " + str(folder))
    return names


def exists(val):
    """
    tells if a gcp path exists
    """
    if type(val) is str:
        return os.popen('gsutil ls ' + val).read().split('\n')[0] == val
    elif type(val) is list:
        rest = set(val) - set(lsFiles(val))
        return len(rest)==0 , rest


def extractSize(val):
    """
    extract the size from the string returned by an ls -l|a command
    """
    return 'gs://' + val.split('gs://')[1].split('#')[0], int(re.split("\d{4}-\d{2}-\d{2}", val)[0])


def extractTime(val):
    """
    extract the size from the string returned by an ls -l|a command
    """
    return val.split('  ')[1].split('T')[0]


def extractPath(val):
    """
    extract the path from the string returned by an ls -l|a command
    """
    return 'gs://' + val.split('gs://')[1].split('#')[0]


def extractHash(val, typ="crc32c"):
    """
    extract the crc32 from the string returned by an ls -L command

    Args:
    ----
        type: flag ['crc32c','md5']
    """
    if '    Hash (crc32c):' in val and typ=="crc32c":
        return val.split('    Hash (crc32c):          ')[-1].split('\\\\n')[0].split('\\n')[0]
    elif '    Hash (md5):' in val and typ == "md5":
        return val.split('    Hash (md5):          ')[-1].split('\\\\n')[0].split('\\n')[0]
    else:
        return None

async def shareFiles(flist, users):
  """
  will share a list of files from gcp with a set of users.

  Args:
  ----
    users: list[str] of users' google accounts
    flist: list[str] of google storage path for which you want to share data

  """
  if type(users) is str:
    users = [users]
  for user in users:
    files = ''
    for i in flist:
      files += ' ' + i
    code = os.system("gsutil -m acl ch -ru " + user + ":R " + files)
    if code == signal.SIGINT:
      print('Awakened')
      break
  print('the files are stored here:\n\n')
  print(flist)
  print('\n\njust install and use gsutil to copy them')
  print('https://cloud.google.com/storage/docs/gsutil_install')
  print('https://cloud.google.com/storage/docs/gsutil/commands/cp')<|MERGE_RESOLUTION|>--- conflicted
+++ resolved
@@ -1,9 +1,5 @@
 # GCPFunction.py
-#
-<<<<<<< HEAD
-=======
-
->>>>>>> e34cfd4f
+
 from google.cloud import storage
 import os
 import subprocess
