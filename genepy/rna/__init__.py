--- conflicted
+++ resolved
@@ -7,11 +7,7 @@
 from matplotlib import pyplot as plt
 from bokeh.palettes import *
 from bokeh.plotting import *
-<<<<<<< HEAD
 from scipy.stats import pearsonr
-from genepy.rna import pyDESeq2
-=======
->>>>>>> e34cfd4f
 from genepy.utils import helper as h
 import math
 import os
