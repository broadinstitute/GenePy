--- conflicted
+++ resolved
@@ -154,99 +154,6 @@
     elif fastq is None:
         raise ValueError("you need input files")
     else:
-<<<<<<< HEAD
-      b += 1
-  print(str(b))
-  return(tokeep)
-
-
-def convertGenes(listofgenes, from_idtype="ensemble_gene_id", to_idtype="hgnc_symbol"):
-  """
-  Given a list of genes, will convert to different ID type
-
-  Args:
-  -----
-    listofgenes: list of genes
-    from_idtype: one of "ensemble_gene_id","clone_based_ensembl_gene","hgnc_symbol","gene_biotype","entrezgene_id", the gene name format
-    to_idtype: one of "ensemble_gene_id","clone_based_ensembl_gene","hgnc_symbol","gene_biotype","entrezgene_id", the gene name format
-
-  Returns:
-  -------
-    1: the new names for each genes that were matched else the same name
-    2: the names of genes that could not be matched
-  """
-
-  gene_mapping = h.generateGeneNames()
-
-  not_parsed = []
-  renamed = []
-  b = 0
-  to = {}
-
-  for i, val in gene_mapping.iterrows():
-    to[val[from_idtype]] = val[to_idtype]
-
-  for i, val in enumerate(listofgenes):
-    if from_idtype == "ensemble_gene_id":
-      val = val.split(".")[0]
-    elif from_idtype == "entrezgene_id":
-      try:
-        a = to[val]
-        renamed.append(a)
-      except KeyError:
-        b += 1
-        not_parsed.append(val)
-        renamed.append(val)
-  print(str(b) + " count not be parsed... we don't have all genes already")
-  return(renamed, not_parsed)
-
-
-async def getSpikeInControlScales(refgenome, fastq=None, fastQfolder='', mapper='bwa', pairedEnd=False, cores=1,
-                            pathtosam='samtools', pathtotrim_galore='trim_galore', pathtobwa='bwa',
-                            totrim=True, tomap=True, tofilter=True, results='res/', toremove=False):
-  """
-  Will extract the spikeInControls from a fastq file (usefull for, let say ChIPseq data with spike ins)
-
-  Count based sequencing data is not absolute and will be normalized as each sample will be sequenced at a specific depth.
-  To figure out what was the actual sample concentration, we use Spike In control
-  You should have FastQfolder/[NAME].fastq & BigWigFolder/[NAME].bw with NAME being the same for the same samples
-
-
-  Args:
-  -----
-    refgenome: str the file path to the indexed reference genome
-    FastQfolder: str the folder path where the fastq files are stored (should be named the same as files in BigWigFolder)
-    BigWigFolder: str the folder path where the bigwig files are stored (should be named the same as files in FastQfolder)
-    mapper: str flag to 'bwa', ...
-    pairedEnd: Bool flat to true for paired end sequences. if true, You should have FastQfolder/[NAME]_1|2.fastq
-
-  Returns:
-  --------
-    dict(file,float) the scaling factor dict
-
-  """
-  if len(fastQfolder) > 0:
-    print('using all files from folder')
-    fastqs = os.listdir(fastQfolder)
-    fastqs = [i for i in fastqs if '.fq.gz' ==
-              i[-6:] or '.fastq.gz' == i[-9:]]
-    fastqs.sort()
-    if pairedEnd and (tomap or totrim):
-      print("need to be name_*1, name_*2")
-      fastqs = [i for i in h.grouped(fastqs, 2)]
-  elif fastq is None:
-    raise ValueError('you need input files')
-  else:
-    if type(fastq) is list:
-      print('your files need to be all in the same folder')
-      fastQfolder = '/'.join(fastq[0].split('/')[:-1]) + '/'
-      if not totrim and not tomap:
-        fastqs = [f.split('/')[-1] for f in fastq]
-      else:
-        print("need to be name_*1, name_*2")
-        fastqs = [[f[0].split('/')[-1], f[1].split('/')[-1]]
-                  for f in h.grouped(fastq, 2)]
-=======
         if type(fastq) is list:
             print("your files need to be all in the same folder")
             fastQfolder = "/".join(fastq[0].split("/")[:-1]) + "/"
@@ -364,7 +271,6 @@
             cores,
         )
         fastqs = [file.split(".")[0] + ".sorted.bam" for file in fastqs]
->>>>>>> d81d283e
     else:
         print("files need to be named: NAME.sorted.bam")
         fastqs = [file for file in fastqs if ".sorted.bam" == file[-11:]]
@@ -569,375 +475,6 @@
                             filenameRoot=filenameRoot, sample1Name=val,\
                             sample2Name=sample2Name, erccmix=erccmix,\
                             erccdilution=erccdilution, spikeVol=spikeVol,\
-<<<<<<< HEAD
-                            totalRNAmass=totalRNAmass, choseFDR=choseFDR)")
-      ipython.magic("R exDat = est_r_m(exDat)")
-      ipython.magic("R exDat = dynRangePlot(exDat)")
-
-    except Warning:
-      print("failed for " + val)
-      continue
-    except:
-      print('worked for ' + val)
-
-    ipython.magic("R print(summary(exDat))")
-    ipython.magic("R grid.arrange(exDat$Figures$dynRangePlot)")
-    ipython.magic("R grid.arrange(exDat$Figures$r_mPlot)")
-    ipython.magic("R grid.arrange(exDat$Figures$rangeResidPlot)")
-
-    ipython.magic("R -o rm rm <- exDat$Results$r_m.res$r_m.mn")
-    ipython.magic("R -o se se <- exDat$Results$r_m.res$r_m.mnse")
-    ipython.magic("R write.csv(c(rm,se), file = '/tmp/genepy_ercc.csv')")
-    ipython.magic("R print(se,rm)")
-    l = h.fileToList("/tmp/genepy_ercc.csv")
-    res[val] = (float(l[1][4:]), float(l[2][4:]))
-  for i, v in res.items():
-    if abs(v[0]) > v[1]:
-      print(i, v[0])
-  return res
-
-
-def mergeSplicingVariants(df, defined='.'):
-  df = df.sort_index()
-  foundpoint = False
-  # pdb.set_trace()
-  torename = {}
-  todrop = []
-  for i, v in enumerate(df.index.tolist()):
-    h.showcount(i, len(df))
-    if foundpoint:
-      if foundpoint in v:
-        tomerge.append(v)
-      else:
-        if foundpoint not in df.index:
-          if len(tomerge) > 1:
-            #print("merging "+str(len(tomerge)))
-            df.loc[foundpoint] = df.loc[tomerge].sum()
-            todrop.extend(tomerge)
-          else:
-            torename.update({tomerge[0]: foundpoint})
-        else:
-          todrop.extend(tomerge)
-          tomerge.append(foundpoint)
-          df.loc[foundpoint] = df.loc[tomerge].sum()
-        foundpoint = False
-    elif defined in v:
-      foundpoint = v.split(defined)[0]
-      tomerge = [v]
-  if len(torename) > 0:
-    df = df.rename(index=torename)
-  df = df.drop(index=todrop)
-  return df
-
-
-def readFromSlamdunk(loc="res/count/", flag_var=100, convertTo="hgnc_symbol",
-                     minvar_toremove=0, mincount_toremove=5, verbose=True):
-
-  """
-  Given a list of genes, provide the args where the genes are protein coding genes (or given biotype):
-
-  Args:
-  -----
-    listofgenes: list of genes
-    from_idtype: one of "ensemble_gene_id","clone_based_ensembl_gene","hgnc_symbol","gene_biotype","entrezgene_id", the gene name format
-    to_idtype: one of "ensemble_gene_id","clone_based_ensembl_gene","hgnc_symbol","gene_biotype","entrezgene_id", the gene name format
-    gene_biotype: gene/transcript biotype
-    verbose: print total counts and t to c converted counts at MYC
-
-  Returns:
-  -------
-    1: the new names for each genes that were matched else the same name
-    2: the names of genes that could not be matched
-  """
-  # sorted files
-  files = sorted(os.listdir(loc))
-  files = [file for file in files if file.endswith(".tsv")]
-  data = {}
-  for file in files:
-    data[file.split('/')[-1].split('.')[0]] = pd.read_csv(loc+file, sep='\t', comment='#', header=0)
-
-  prev = -2
-  print("found " + str(len(data)) + ' files:' + str(data.keys()))
-
-  for k, val in data.items():
-    if len(set(val.Name)) != prev and prev != -2:
-      raise ValueError(
-        'we do not have the same number of genes in each file')
-    prev = len(set(val.Name))
-
-  # make dict for each unique gene of list of 0s per sample (can be multiple regions)
-  readcounts = {i: [0] * len(data) for i in val.Name.unique()}
-  tccounts = {i: [0] * len(data) for i in val.Name.unique()}
-
-  for n, (_, val) in enumerate(data.items()):
-    print(_.split("_tcount")[0])
-    # make df rows ordered by gene name
-    val = val.sort_values(by="Name")
-    j = 0
-    # get ReadCount at first row
-    readcount = [val.iloc[0].ReadCount]
-    # get TcReadCount at first row
-    tccount = [val.iloc[0].TcReadCount]
-    # get row Name
-    prevname = val.iloc[0].Name
-
-    # repeat for all rows
-    for _, v in val.iloc[1:].iterrows():
-      if v.Name == 4609 and verbose:
-        # MYC region (for QC purposes)
-        print("MYC (readcounts, tccounts): {}, {}".format(v.ReadCount, v.TcReadCount))
-      if v.Name == prevname:
-        # add counts to rows with the same name
-        readcount.append(v.ReadCount)
-        tccount.append(v.TcReadCount)
-      else:
-        # sum read counts in rows with the same name
-        readcounts[prevname][n] = np.sum(readcount)
-        tccounts[prevname][n] = np.sum(tccount)
-        if np.var(readcount) > flag_var:
-          print("pb with "+str(v.Name))
-        # new gene name for region
-        prevname = v.Name
-        j += 1
-        if verbose:
-          print(j,end='\r')
-        # get read count for new region
-        readcount = [v.ReadCount]
-        tccount = [v.TcReadCount]
-
-  files = [*data]
-  readcounts = pd.DataFrame(
-    data=readcounts, columns=val.Name.unique(), index=data.keys()).T
-  tccounts = pd.DataFrame(
-    data=tccounts, columns=val.Name.unique(), index=data.keys()).T
-
-  # convert to gene symbols
-  if convertTo:
-    names, _ = convertGenes(readcounts.index.tolist(),
-      from_idtype = "entrezgene_id", to_idtype = "hgnc_symbol")
-    readcounts.index = names
-    names, _ = convertGenes(tccounts.index.tolist(),
-      from_idtype = "entrezgene_id", to_idtype = "hgnc_symbol")
-    tccounts.index = names
-  # remove regions/genes with variance of 0 across samples
-  nottodrop = np.argwhere(tccounts.values.var(1) >=
-                          minvar_toremove).ravel()
-  tccounts = tccounts.iloc[nottodrop]
-  readcounts = readcounts.iloc[nottodrop]
-  # remove regions/genes with very low counts
-  nottodrop = np.argwhere(readcounts.values.max(1) >=
-                          mincount_toremove).ravel()
-  tccounts = tccounts.iloc[nottodrop]
-  readcounts = readcounts.iloc[nottodrop]
-  return readcounts, tccounts
-
-
-def DESeqSamples(data, experiments, scaling=None, keep=True, rescaling=None, results={}, controlcontain='RNP_AAVS1',
-                 spikecontrolscontain="ERCC-", threshforscaling=2):
-  """
-  Args:
-    data (pd.dataframe): the expected counts with gene names as index and *Experiments[*rep], controlcontain[*rep] as columns
-    experiments (list): the names of the different conditions (should be part of your conditions column names)
-    scaling (dict(condition/control: float)|list|bool): if boolean, looks for ERCC genes to scale
-      if dict, will manually scale each columns condition, control to the provided value
-      if list, will use that list as a list of housekeeping genes to use as a reference for rescaling
-    keep ():
-    rescaling ():
-    controlcontain (str): the name of th control (should be part of your control column names).
-    spikecontrolscontain (str): the name of the ERCC genes. defaul to ERCC- (for ERCC-1, ERCC-2...)
-    threshforscaling (float): minimum scaling value to scale the data for (when scaling is dict)
-
-  Returns:
-  ------
-    (pd.dataframe): deseq results
-
-  """
-  from genepy.rna import pyDESeq2
-  if "gene_id" not in list(data.columns):
-    print("using index as gene_id")
-    data['gene_id'] = data.index
-  warnings.simplefilter("ignore")
-  if type(controlcontain) is str:
-    controlcontain = [controlcontain]*len(experiments)
-  for j, val in enumerate(experiments):
-    print(val)
-    cond = [1 if val+'-' in i else 0 for i in data.columns[:-1]]
-    contr = [1 if controlcontain[j] in i else 0 for i in data.columns[:-1]]
-    design = pd.DataFrame(index=data.columns[:-1], columns=['DMSO', 'Target'],
-                          data=np.array([contr, cond]).T)
-    design.index = design.index.astype(str).str.replace('-', '.')
-    deseq = pyDESeq2.pyDESeq2(count_matrix=data, design_matrix=design,
-                              design_formula='~Target', gene_column="gene_id")
-    if type(scaling) is bool:
-      print("  scaling using ERCC")
-      if scaling:
-        deseq.run_estimate_size_factors(
-            controlGenes=data.gene_id.str.contains(spikecontrolscontain))
-    elif type(scaling) is list or type(scaling) is set:
-      print("  scaling using a gene set")
-      deseq.run_estimate_size_factors(controlGenes=data.gene_id.isin(scaling))
-    elif type(scaling) is dict:
-      if val in scaling:
-        print("  auto scaling from ERCCdashboard mean/std values")
-        if abs(scaling[val][0]) > threshforscaling*scaling[val][1]:
-          print("  estimating sizeFactors for this one")
-          deseq.run_estimate_size_factors(
-            controlGenes=data.gene_id.str.contains(spikecontrolscontain))
-          if rescaling is not None:
-            if val in rescaling:
-              sizeFact = deseq.getSizeFactors()
-              sizeFact[np.where(cond)[0]
-                        ] *= rescaling[val.split('_')[1]]
-              deseq.setSizeFactors(sizeFact)
-      else:
-        print("  not in scaling dict")
-    elif val in results and keep:
-      continue
-    deseq.run_deseq()
-    deseq.get_deseq_result()
-    r = deseq.deseq_result
-    r.pvalue = np.nan_to_num(np.array(r.pvalue), 1)
-    r.log2FoldChange = np.nan_to_num(np.array(r.log2FoldChange), 0)
-    results[val] = r
-    print('____________________________________________')
-  return results
-
-
-async def gsva(data, geneset_file, method='ssgsea', recompute=True):
-  print('you need to have R installed with GSVA and GSEABase library installed')
-  pathtogenepy = os.path.dirname(os.path.abspath(__file__))
-  if not recompute and os.path.exists("/tmp/data_genepyhelper_gsva.csv") and os.path.exists(
-    "/tmp/res_genepy_ssGSEA.tsv"):
-    print('trying to bypass computing...')
-    v = pd.read_csv("/tmp/data_genepyhelper_gsva.csv", index_col=0)
-    if v.shape[0] != data.shape[0] or v.shape[1] != data.shape[1]:
-      print('WARNING: recompute to false but not the same df for sure')
-    return pd.read_csv("/tmp/res_genepy_ssGSEA.tsv", sep='\t')
-  data.to_csv('/tmp/data_genepyhelper_gsva.csv')
-  cmd = "Rscript "+pathtogenepy + \
-      "/ssGSEA.R /tmp/data_genepyhelper_gsva.csv " + geneset_file + " " + method
-  res = subprocess.run(cmd, shell=True, capture_output=True)
-  if res.returncode != 0:
-    raise ValueError('issue with the command: ' + str(res))
-  print(res)
-  res = pd.read_csv("/tmp/res_genepy_ssGSEA.tsv", sep='\t')
-  return res
-
-
-def filterRNAfromQC(rnaqc, folder='tempRNAQCplot/', plot=True, qant1=0.07, qant3=0.93, thresholds={},
-    num_cols = 10, figsize=(10, 0.2)):
-  thresh = {'minmapping': 0.8,  # Mapping Rate
-            'minendmapping': 0.75,
-            'minefficiency': 0.6,  # Expression Profiling Efficiency
-            'maxendmismatch': 0.025,  # Base Mismatch end wise
-            'maxmismatch': 0.02,  # Base Mismatch
-            'minhighqual': 0.6,  # High Quality Rate
-            'minexon': 0.6,  # Exonic Rate
-            "maxambiguous": 0.2,  # Ambiguous Alignment Rate
-            "maxsplits": 0.1,  # Avg. Splits per Read
-            "maxalt": 0.65,  # Alternative Alignments rate
-            "maxchim": 0.3,  # Chimeric Alignment Rate
-            "minreads": 20000000,
-            "minlength": 80,  # Read Length
-            "maxgenes": 35000,
-            "mingenes": 10000,
-            }
-  thresh.update(thresholds)
-
-  qcs = rnaqc.T
-  tot = []
-  a = qcs[(qcs["Mapping Rate"] < thresh['minmapping']) | (qcs["Base Mismatch"] > thresh['maxmismatch']) |
-          (qcs["End 1 Mapping Rate"] < thresh['minendmapping']) | (qcs["End 2 Mapping Rate"] < thresh['minendmapping']) |
-          (qcs["End 1 Mismatch Rate"] > thresh['maxendmismatch']) | (qcs["End 2 Mismatch Rate"] > thresh['maxendmismatch']) |
-          (qcs["Expression Profiling Efficiency"] < thresh['minefficiency']) | (qcs["High Quality Rate"] < thresh['minhighqual']) |
-          (qcs["Exonic Rate"] < thresh['minexon']) | (qcs["Ambiguous Alignment Rate"] > thresh['maxambiguous']) |
-          (qcs["Avg. Splits per Read"] < thresh['maxsplits']) | (qcs["Alternative Alignments"] > thresh['maxalt']*qcs["Total Reads"]) |
-          (qcs["Chimeric Alignment Rate"] > thresh['maxchim']) | (qcs["Total Reads"] < thresh['minreads']) |
-          (qcs["Read Length"] < thresh['minlength']) | (thresh['maxgenes'] < qcs["Genes Detected"]) |
-          (qcs["Genes Detected"] < thresh['mingenes'])].index.tolist()
-
-  tot.append([1 if i in qcs[(qcs["Mapping Rate"] <
-                              thresh['minmapping'])].index.tolist() else 0 for i in a])
-  tot.append([1 if i in qcs[(qcs["Base Mismatch"] >
-                              thresh['maxmismatch'])].index.tolist() else 0 for i in a])
-  tot.append([1 if i in qcs[(qcs["End 1 Mapping Rate"] <
-                              thresh['minendmapping'])].index.tolist() else 0 for i in a])
-  tot.append([1 if i in qcs[(qcs["End 2 Mapping Rate"] <
-                              thresh['minendmapping'])].index.tolist() else 0 for i in a])
-  tot.append([1 if i in qcs[(qcs["End 1 Mismatch Rate"] >
-                              thresh['maxendmismatch'])].index.tolist() else 0 for i in a])
-  tot.append([1 if i in qcs[(qcs["End 2 Mismatch Rate"] >
-                              thresh['maxendmismatch'])].index.tolist() else 0 for i in a])
-  tot.append([1 if i in qcs[(qcs["Expression Profiling Efficiency"]
-                              < thresh['minefficiency'])].index.tolist() else 0 for i in a])
-  tot.append([1 if i in qcs[(qcs["High Quality Rate"] <
-                              thresh['minhighqual'])].index.tolist() else 0 for i in a])
-  tot.append([1 if i in qcs[(qcs["Exonic Rate"] < thresh['minexon'])
-                            ].index.tolist() else 0 for i in a])
-  tot.append([1 if i in qcs[(qcs["Ambiguous Alignment Rate"] >
-                              thresh['maxambiguous'])].index.tolist() else 0 for i in a])
-  tot.append([1 if i in qcs[(qcs["Avg. Splits per Read"] <
-                              thresh['maxsplits'])].index.tolist() else 0 for i in a])
-  tot.append([1 if i in qcs[(qcs["Alternative Alignments"] > thresh['maxalt']
-                              * qcs["Total Reads"])].index.tolist() else 0 for i in a])
-  tot.append([1 if i in qcs[(qcs["Chimeric Alignment Rate"] >
-                              thresh['maxchim'])].index.tolist() else 0 for i in a])
-  tot.append([1 if i in qcs[(qcs["Total Reads"] < thresh['minreads'])
-                            ].index.tolist() else 0 for i in a])
-  tot.append([1 if i in qcs[(qcs["Read Length"] <
-                              thresh['minlength'])].index.tolist() else 0 for i in a])
-  tot.append([1 if i in qcs[(thresh['maxgenes'] <
-                              qcs["Genes Detected"])].index.tolist() else 0 for i in a])
-  tot.append([1 if i in qcs[(qcs["Genes Detected"] <
-                              thresh['mingenes'])].index.tolist() else 0 for i in a])
-
-  res = pd.DataFrame(index=a, columns=["Mapping Rate",
-                                        "Base Mismatch",
-                                        "End 1 Mapping Rate",
-                                        "End 2 Mapping Rate",
-                                        "End 1 Mismatch Rate",
-                                        "End 2 Mismatch Rate",
-                                        "Expression Profiling Efficiency",
-                                        "High Quality Rate",
-                                        "Exonic Rate",
-                                        "Ambiguous Alignment Efficiency",
-                                        "Avg. Splits per Read",
-                                        "Alternative Alignments",
-                                        "Chimeric Alignment Rate",
-                                        "Total Reads",
-                                        "Read Length",
-                                        "Min Genes Detected",
-                                        "Max Genes Detected"], data=np.array(tot).astype(bool).T)
-
-  print(a)
-  if len(res) > 0:
-    h.createFoldersFor(folder)
-    res.to_csv(folder+'_qc_results.csv')
-    if plot:
-      _, ax = plt.subplots(figsize=(figsize[0], math.ceil(len(res)*figsize[1])))
-      plot = sns.heatmap(res, xticklabels=True, yticklabels=True, cbar=False)
-      plt.yticks(rotation = 0)
-      plt.show()
-      plot.get_figure().savefig(folder+'failed_qc.pdf')
-
-      num_rows = math.ceil(len(rnaqc)/num_cols)
-      _, axes = plt.subplots(num_rows, num_cols, figsize=(20, num_rows*2))
-      for val_idx, val in enumerate(rnaqc.index):
-        ax = axes.flatten()[val_idx]
-        qc = rnaqc.loc[val]
-        sns.violinplot(y=qc, ax=ax)
-        q1 = qc.quantile(qant1)
-        q3 = qc.quantile(qant3)
-        outlier_top_lim = q3 + 1.5 * (q3 - q1)
-        outlier_bottom_lim = q1 - 1.5 * (q3 - q1)
-        for k, v in qc[(qc < outlier_bottom_lim) | (qc > outlier_top_lim)].iteritems():
-          ax.text(0.05, v, k, ha='left', va='center',
-                    color='red' if k in a else 'black')
-      plt.tight_layout()
-      plt.show()
-      plt.savefig('{}/qc_metrics.pdf'.format(folder), bbox_inches='tight')
-  return res
-=======
                             totalRNAmass=totalRNAmass, choseFDR=choseFDR)"
             )
             ipython.magic("R exDat = est_r_m(exDat)")
@@ -1505,7 +1042,6 @@
             plt.show()
             plt.savefig("{}/qc_metrics.pdf".format(folder), bbox_inches="tight")
     return res
->>>>>>> d81d283e
 
 
 def getDifferencesFromCorrelations(df1, df2, minsimi=0.99999999999999):
