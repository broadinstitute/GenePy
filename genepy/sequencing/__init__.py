--- conflicted
+++ resolved
@@ -9,15 +9,10 @@
 
 import pandas as pd
 import numpy as np
-<<<<<<< HEAD
 
 from genepy.google import gcp
 from genepy.utils import helper as h
 
-=======
-from genepy.utils import helper as h
-from genepy.google import gcp
->>>>>>> e8a2a7ea
 from taigapy import TaigaClient
 tc = TaigaClient()
 
@@ -115,8 +110,7 @@
     return DTs
 
 
-<<<<<<< HEAD
-def indexBams(bams=None, bucketpath=None, cores=4):
+async def indexBams(bams=None, bucketpath=None, cores=4):
 	"""
 	given a bucket path, will index all .bam files without an associated index and return their paths
 	"""
@@ -131,18 +125,6 @@
 		unindexed = bams
 	h.parrun(["export GCS_OAUTH_TOKEN=`gcloud auth application-default print-access-token` && samtools index "+val for val in unindexed], cores)
 	return {val: val[:-4]+".bam.bai" for val in unindexed}
-=======
-async def indexBams(bucketpath, cores=4):
-    """
-    given a bucket path, will index all .bam files without an associated index and return their paths
-    """
-    files = gcp.lsFiles([bucketpath])
-    bams = [val for val in files if '.bam' in val[-4:]]
-    unindexed = [val for val in bams if val[:-4]+'.bai' not in files and val[:4] +'.bam.bai' not in files]
-    print("found "+str(len(unindexed))+" files to reindex")
-    h.parrun(["export GCS_OAUTH_TOKEN=`gcloud auth application-default print-access-token` && samtools index "+val for val in unindexed], cores)
-    return {val: val[:-4]+".bam.bai" for val in unindexed}
->>>>>>> e8a2a7ea
 
 
 
