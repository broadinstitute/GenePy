--- conflicted
+++ resolved
@@ -11,14 +11,8 @@
 import numpy as np
 
 from genepy.google import gcp
-<<<<<<< HEAD
 from genepy.utils import helper as h
 from tqdm import tqdm
-
-from taigapy import TaigaClient
-tc = TaigaClient()
-=======
->>>>>>> e34cfd4f
 
 size = {"GRCh37": 2864785220,
 		"GRCh38": 2913022398}
