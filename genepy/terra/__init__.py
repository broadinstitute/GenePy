--- conflicted
+++ resolved
@@ -703,68 +703,6 @@
         if val in names:
             names[val].append(k)
         else:
-<<<<<<< HEAD
-          print('no match values for ' + str(val[bamcol]))
-
-        for va in names[sizes[val[baicol]]]:
-          # for all duplicate size
-          # if ls bam of bai duplicate size work
-          # mv bam to bampath in gsfolder
-          if '.bam' in va:
-            if os.system('gsutil ls ' + va.split('.bam.bai')[0] + ".bam") == 0:
-              print('gsutil mv ' + va.split('.bam.bai')[0] + ".bam " + val[bamcol])
-              os.system('gsutil mv ' + va.split('.bam.bai')[0] + ".bam " + val[bamcol])
-              break
-          elif os.system('gsutil ls ' + va.split('.bai')[0] + ".bam") == 0:
-            print('gsutil mv ' + va.split('.bai')[0] + ".bam " + val[bamcol])
-            os.system('gsutil mv ' + va.split('.bai')[0] + ".bam " + val[bamcol])
-            break
-      elif code == signal.SIGINT:
-        print('Awakened')
-        break
-    else:
-      print("no data for " + str(k))
-
-
-async def shareTerraBams(samples, users, workspace, bamcols=["internal_bam_filepath", "internal_bai_filepath"],
-  unshare=False):
-  """
-  will share some files from gcp with a set of users using terra as metadata repo.
-
-  only works with files that are listed on a terra workspace tsv but actually
-  point to a regular google bucket and not a terra bucket.
-
-  Args:
-  ----
-    users: list[str] of users' google accounts
-    workspace: str namespace/workspace from url typically
-    samples list[str] of samples_id for which you want to share data
-    bamcols: list[str] list of column names of gsfiles to share
-
-  Returns:
-  --------
-    a list of the gs path we have been giving access to
-  """
-  if type(users) is str:
-    users = [users]
-  wm = dm.WorkspaceManager(workspace)
-  togiveaccess = np.ravel(wm.get_samples()[bamcols].loc[samples].values)
-  key = "-rd " if unshare else "-ru " 
-  for user in users:
-    files = ''
-    for i in togiveaccess:
-      files += ' ' + i
-    code = os.system("gsutil -m acl ch " + key + user +(" " if unshare else ":R ") + files)
-    if code == signal.SIGINT:
-      print('Awakened')
-      break
-  print('the files are stored here:\n\n')
-  print(togiveaccess)
-  print('\n\njust install and use gsutil to copy them')
-  print('https://cloud.google.com/storage/docs/gsutil_install')
-  print('https://cloud.google.com/storage/docs/gsutil/commands/cp')
-  return togiveaccess
-=======
             names[val] = [k]
     # get all bai in tsv
     samp = dm.WorkspaceManager(workspace).get_samples()
@@ -861,7 +799,6 @@
     print("https://cloud.google.com/storage/docs/gsutil_install")
     print("https://cloud.google.com/storage/docs/gsutil/commands/cp")
     return togiveaccess
->>>>>>> d81d283e
 
 
 def saveWorkspace(workspace, folderpath):
