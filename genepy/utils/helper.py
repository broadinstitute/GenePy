--- conflicted
+++ resolved
@@ -533,7 +533,6 @@
   if rename is not None:
     df = df.rename(columns=rename)
   return df
-
 
 def makeCellosaurusExport(ftp = "https://ftp.expasy.org/databases/cellosaurus/cellosaurus.txt",
                           reload=False, dropped=["ACH-002260", "ACH-001741",'ACH-001189',]):
@@ -616,7 +615,6 @@
         elif len(depmap)==1:
           depmap=depmap.pop()
         else:
-<<<<<<< HEAD
           depmap=''
         v.append(depmap)
         v.append(ID)
@@ -703,26 +701,6 @@
                                       "has_issues",
                                       "comments"], index=cl.keys())
   return cld
-=======
-            print('reading files')
-            files = file
-    if folder is not None:
-        print("reading from folder")
-        files = [i for i in os.listdir(folder) if i.endswith(".xml")]
-    df = pd.DataFrame()
-    for file in files:
-        res = []
-        a = open(file, "r").read()
-        xmldict = xmltodict.parse(a)
-        data = xmldict['Workbook']['Worksheet']['Table']["Row"]
-        for val in data:
-            res.append([v['Data']['#text'] if "#text" in v['Data']
-                        else None for v in val["Cell"]])
-        res = pd.DataFrame(data=res[2:], columns=res[0])
-        df = df.append(res)
-    if rename is not None:
-        df = df.rename(columns=rename)
-    return df
 
 
 def generateGeneNames(ensemble_server="http://nov2020.archive.ensembl.org/biomart", 
@@ -767,5 +745,4 @@
       res[res.hgnc_symbol.isna()
           ]['clone_based_ensembl_gene']
 
-  return res
->>>>>>> e34cfd4f
+  return res