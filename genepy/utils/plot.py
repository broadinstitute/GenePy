# Jeremie Kalfon
# for BroadInsitute
# in 2019

from __future__ import print_function
from bokeh.core.enums import OutputBackend
import venn as pyvenn
from matplotlib import pyplot as plt
from matplotlib import cm
from bokeh.palettes import *
from bokeh.layouts import layout, widgetbox, column, row
from bokeh.models.annotations import LabelSet
from bokeh.models.widgets import TextInput
from bokeh.models import HoverTool, CustomJS, BasicTicker, ColorBar, PrintfTickFormatter
from bokeh.models import ColumnDataSource, LinearColorMapper, LogColorMapper
from bokeh.util.hex import hexbin
from bokeh.transform import linear_cmap
from bokeh.io import show, export_svg, output_file
from bokeh.plotting import *
import bokeh
import colorcet as cc
from PIL import Image, ImageDraw, ImageFont
import seaborn as sns

import pandas as pd
from math import pi
import numpy as np
import pdb


def scatter(data, labels=None, title='scatter plot', showlabels=False, folder='',
<<<<<<< HEAD
						colors=None, xname='', yname="", importance=None, radi=5, alpha=0.8, **kwargs):
		"""
		Makes an interactive scatter plot using Bokeh

		Args:
		-----
			data: array-like with shape [N,2]
			labels: list[str] a list of N names for each points
			title: str the plot title
			showlabels: bool if the labels should be always displayed or not (else just on hover)
			colors: list[int] of N integers from 0 up to 256 for the dot's colors
			folder: str of location where to save the plot, won't save if empty
			xname: str the name of the x axes
			yname: str the name of the y axes
			importance: a list[int] of N values to scale the size of the dots and their opacity by
			radi: int the size of the dots
			alpha: float the opacity of the dots
			**kwargs: additional bokeh.figure args

		Returns:
		------
			the bokeh object
		"""
		TOOLS = "hover,crosshair,pan,wheel_zoom,zoom_in,zoom_out,box_zoom,undo,redo,reset,save,box_select,lasso_select,"

		col = viridis(len(set(colors))) if colors is not None else [
				'#29788E']  # (viridis1)
		radii = []
		fill_alpha = []
		cols = []
		for i in range(data.shape[0]):
				radii.append(radi if importance is None else radi /
										 2 + importance[i] * 30)
				fill_alpha.append(
						alpha if importance is None else alpha - (0.2 * importance[i]))
				cols.append(col[0] if colors is None else col[int(colors[i])])
		source = ColumnDataSource(data=dict(
				x=data[:, 0],
				y=data[:, 1],
				labels=labels if labels is not None else [''] * len(radii),
				fill_color=cols,
				fill_alpha=fill_alpha,
				radius=radii
		))
		TOOLTIPS = [
				("name", "@labels"),
				("(x,y)", "(@x, @y)"),
		]
		p = figure(tools=TOOLS, tooltips=TOOLTIPS, title=title, output_backend="svg")
		p.circle('x', 'y', color='fill_color',
						 fill_alpha='fill_alpha',
						 line_width=0,
						 radius='radius' if radi else None, source=source)
		p.xaxis[0].axis_label = xname
		p.yaxis[0].axis_label = yname
		if showlabels:
				labels = LabelSet(x='x', y='y', text='labels', level='glyph', text_font_size='9pt',
													x_offset=5, y_offset=5, source=source, render_mode='canvas')
				p.add_layout(labels)
		#p.output_backend = "svg"
		try:
				show(p)
		except:
				show(p)
		if folder:
			save(p, folder + '_' + title.replace(' ', "_") + "_scatter.html")
			#export_svg(p, filename=folder + title.replace(' ', "_") + "_scatter.svg")
		return p
=======
            colors=None, xname='', yname="", importance=None, radi=5, alpha=0.8, **kwargs):
  """
  Makes an interactive scatter plot using Bokeh

  Args:
  -----
    data: array-like with shape [N,2]
    labels: list[str] a list of N names for each points or dict[str, list[str]] if you want multiple labels
    title: str the plot title
    showlabels: bool if the labels should be always displayed or not (else just on hover)
    colors: list[int] of N integers from 0 up to 256 for the dot's colors
    folder: str of location where to save the plot, won't save if empty
    xname: str the name of the x axes
    yname: str the name of the y axes
    importance: a list[int] of N values to scale the size of the dots and their opacity by
    radi: int the size of the dots
    alpha: float the opacity of the dots
    **kwargs: additional bokeh.figure args

  Returns:
  ------
    the bokeh object
  """
  TOOLS = "hover,crosshair,pan,wheel_zoom,zoom_in,zoom_out,box_zoom,undo,redo,reset,save,box_select,lasso_select,"

  col = viridis(len(set(colors))) if colors is not None else [
    '#29788E']  # (viridis1)
  radii = []
  fill_alpha = []
  cols = []
  for i in range(data.shape[0]):
    radii.append(radi if importance is None else radi /
                  (1 + importance[i]))
    fill_alpha.append(
      alpha if importance is None else alpha - (0.2 * importance[i]))
    cols.append(col[0] if colors is None else col[int(colors[i])])
  di = dict(
    x=data[:, 0],
    y=data[:, 1],
    fill_color=cols,
    fill_alpha=fill_alpha,
    radius=radii
  )
  TOOLTIPS = [
    ("(x,y)", "(@x, @y)"),
  ]
  if type(labels) is list:
    di.update({'labels':labels})
    TOOLTIPS.append(("label", "@labels"))
  elif type(labels) is dict:
    di.update(labels)
    TOOLTIPS.extend([(str(i), "@"+str(i)) for i in list(labels.keys())])

  source = ColumnDataSource(data=di)

  p = figure(tools=TOOLS, tooltips=TOOLTIPS, title=title)
  p.circle('x', 'y', color='fill_color',
            fill_alpha='fill_alpha', 
            line_width=0,
            radius='radius' if radi else None, source=source)
  p.xaxis[0].axis_label = xname
  p.yaxis[0].axis_label = yname
  if showlabels:
      labels = LabelSet(x='x', y='y', text='labels', level='glyph', text_font_size='9pt',
                        x_offset=5, y_offset=5, source=source, render_mode='canvas')
      p.add_layout(labels)
  p.output_backend = "svg"
  try:
    show(p)
  except:
    show(p)
  if folder:
    save(p, folder + title.replace(' ', "_") + "_scatter.html")
    export_svg(p, filename=folder + title.replace(' ', "_") + "_scatter.svg")
  return p
>>>>>>> b330b1f7


def bigScatter(data, precomputed=False, logscale=False, features=False,
               title="BigScatter", binsize=0.1, folder="", showpoint=False):
  """
  uses a binning method to display millions of points at the same time and showcase density.

  Does this in an interactive fashion

  Args:
  -----
    data: array like. the array containing the point location x,y or their location and density of bins (q,r,c)
    precomputed: bool whether or not the array has aleady been hexbined
    logscale: bool, whether or not the data is logscaled
    features: list[] if the matrix contains a feature column with feature information (names, values. for each bin/dot)
    title: str the title of the plot
    binsize: float the size of the bins
    showpoint: bool whether or not to display them as points or hexes.
    folder: str of location where to save the plot, won't save if empty

  Returns:
  ------
    the bokeh object
  """
  TOOLS = "wheel_zoom,zoom_in,zoom_out,box_zoom,undo,redo,reset,save,box_select,lasso_select,"
  names = [("count", "@c")]
  if features:
    names.append(('features', '@features'))
  if precomputed:
    TOOLS = "hover," + TOOLS
  p = figure(title=title, tools=TOOLS, tooltips=names if precomputed else None,
              match_aspect=True, background_fill_color='#440154')
  if precomputed:
    p.hex_tile(q="q", r="r", size=binsize, line_color=None, source=data,
                hover_color="pink", hover_alpha=0.8,
                fill_color=linear_cmap('c', 'Viridis256', 0, max(data.c)) if not logscale else {'field': 'c', 'transform': LogColorMapper('Viridis256')})
  else:
      if features:
        print("we cannot yet process features on non precomputed version")
      r, bins = p.hexbin(data[:, 0], data[:, 1], line_color=None, size=binsize,
                          hover_color="pink", hover_alpha=0.8,
                          fill_color=linear_cmap('c', 'Viridis256', 0, None) if not logscale else {'field': 'c', 'transform': LogColorMapper('Viridis256')})
  p.grid.visible = False
  if showpoint:
    p.circle(data[:, 0], data[:, 1], color="white", size=1)

  if not precomputed:
    p.add_tools(HoverTool(
      tooltips=names,
      mode="mouse", point_policy="follow_mouse", renderers=[r] if not precomputed else None
    ))
  p.output_backend = "svg"
  try:
    show(p)
  except:
    show(p)
  if folder:
    save(p, folder + title.replace(' ', "_") + "_scatter.html")
    export_svg(p, filename=folder + title.replace(' ', "_") + "_scatter.svg")
  return p


def CNV_Map(df, sample_order=[], title="CN heatmaps sorted by SMAD4 loss, pointing VPS4B",
            width=900, height=400, standoff=10, y_label='', marks=[]):
  """
  create an interactive plot suited for visualizing segment level CN data for a set of samples using bokeh

  args:
  ----
    df: df['Sample' 'Start' 'End' 'Segment_Mean' 'size'] the df containing segment level
      copy number (can be subsetted to a specific region or genome-wide)
    sampleorder: list[Sample] <- for all samples present in the df
    title: plot title
    width: int width
    height: int height
    standoff: the space between the plot and the x axis
    y_label: the y axis label
    marks: location of lines at specific loci

  Returns:
  --------
    The bokeh object
  """
  colors = ["#75968f", "#a5bab7", "#c9d9d3", "#e2e2e2",
            "#dfccce", "#ddb7b1", "#cc7878", "#933b41", "#550b1d"]
  colors = RdBu[8]
  mapper = LinearColorMapper(
      palette=colors, low=df.Segment_Mean.min(), high=df.Segment_Mean.max())
  if len(sample_order) == 0:
      sample_order = list(set(df.Sample.tolist()))
  TOOLS = "hover,save,pan,box_zoom,reset,wheel_zoom"
  p = figure(title=title,
              y_range=(df.End.max(), df.Start.min()),
              x_range=sample_order,
              x_axis_location="above", plot_width=width, plot_height=height,
              tools=TOOLS, toolbar_location='below',
              tooltips=[('pos', '@Start, @End'), ('relative CN', '@Sample')])

  p.grid.grid_line_color = None
  p.axis.axis_line_color = None
  p.axis.major_tick_line_color = None
  p.axis.major_label_text_font_size = "5pt"
  p.axis.major_label_standoff = standoff
  p.xaxis.major_label_orientation = pi / 3
  pos = 0
  # for i,val in enumerate(historder):
  #    p.rect(x=pos,y=-7,width=len(orderbyhist[val]), height=10, fill_color=small_palettes['Viridis'][4][i])
  #    p.text(x=pos+len(orderbyhist[val])/2, y=-9, text=str(val), text_color="#96deb3")
  #    pos += len(orderbyhist[val])

  p.rect(x="Sample", y="Start", width=0.9, height="size",
          source=df.reset_index(drop=True),
          fill_color={'field': 'Segment_Mean', 'transform': mapper},
          line_color=None)

  color_bar = ColorBar(color_mapper=mapper, major_label_text_font_size="5pt",
                        ticker=BasicTicker(desired_num_ticks=len(colors)),
                        formatter=PrintfTickFormatter(format="%.2f"),
                        label_standoff=6, border_line_color=None, location=(0, 0))
  p.add_layout(color_bar, 'right')
  p.yaxis.axis_label = y_label
  # p.yaxis.major_label_overrides={20:'Centromer'}
  for val in marks:
    hline = Span(location=val, dimension='width',
                  line_color='green', line_width=0.2)
    p.renderers.extend([hline])
  p.output_backend = "svg"
  if folder:
    save(p, folder + title.replace(' ', "_") + "_cn_plot.html")
    export_svg(p, filename=folder + title.replace(' ', "_") + "_cn_plot.svg")
  show(p)      # show the plot
  return p


def volcano(data, folder='', tohighlight=None, tooltips=[('gene', '@gene_id')],
<<<<<<< HEAD
						title="volcano plot", xlabel='log-fold change', ylabel='-log(Q)', maxvalue=100,
						searchbox=False, logfoldtohighlight=0.15, pvaltohighlight=0.1, showlabels=False):
		"""
		Make an interactive volcano plot from Differential Expression analysis tools outputs

		Args:
		-----
			data: a df with rows genes and cols [log2FoldChange, pvalue, gene_id]
			folder: str of location where to save the plot, won't save if empty
			tohighlight: list[str] of genes to highlight in the plot
			tooltips: list[tuples(str,str)] if user wants tot specify another bokeh tooltip
			title: str plot title
			xlabel: str if user wants to specify the title of the x axis
			ylabel: str if user wants tot specify the title of the y axis
			maxvalue: float the max -log2(pvalue authorized usefull when managing inf vals)
			searchbox: bool whether or not to add a searchBox to interactively highlight genes
			logfoldtohighlight: float min logfoldchange when to diplay points
			pvaltohighlight: float min pvalue when to diplay points
			showlabels: bool whether or not to show a text above each datapoint with its label information

		Returns:
		--------
			The bokeh object
		"""
		# pdb.set_trace()
		to_plot_not, to_plot_yes = selector(data, tohighlight if tohighlight is not None else [
		], logfoldtohighlight, pvaltohighlight)
		hover = bokeh.models.HoverTool(tooltips=tooltips,
																	 names=['circles'])

		# Create figure
		p = bokeh.plotting.figure(title=title, plot_width=650, plot_height=450, output_backend="svg")

		p.xgrid.grid_line_color = 'white'
		p.ygrid.grid_line_color = 'white'
		p.xaxis.axis_label = xlabel
		p.yaxis.axis_label = ylabel

		# Add the hover tool
		p.add_tools(hover)
		p, source1 = add_points(p, to_plot_not, 'log2FoldChange', 'pvalue', color='#1a9641', maxvalue=maxvalue)
		p, source2 = add_points(p, to_plot_yes, 'log2FoldChange', 'pvalue', color='#fc8d59', alpha=0.6, outline=True, maxvalue=maxvalue)
		if showlabels:
				labels = LabelSet(x='log2FoldChange', y='transformed_q', text_font_size='7pt', text="gene_id", level="glyph",
													x_offset=5, y_offset=5, source=source2, render_mode='canvas')
				p.add_layout(labels)
		if searchbox:
				text = TextInput(title="text", value="gene")
				text.js_on_change('value', CustomJS(
						args=dict(source=source1), code="""
			var data = source.data
			var value = cb_obj.value
			var gene_id = data.gene_id
			var a = -1
			for (i=0; i < gene_id.length; i++) {
					if ( gene_id[i]===value ) { a=i; console.log(i); data.size[i]=7; data.alpha[i]=1; data.color[i]='#fc8d59' }
			}
			source.data = data
			console.log(source)
			console.log(cb_obj)
			source.change.emit()
			console.log(source)
			"""))
				p = column(text, p)
		#p.output_backend = "svg"
		if folder:
			output_filename = "{}_{}_volcano.html".format(folder,title.replace(" ", "_"))
			print("Attempting to save figure to {}".format(output_filename))
			save(p, output_filename)
			#save(p, folder + "_" + title.replace(' ', "_") + "_volcano.html")
			#export_svg(p, filename=folder + title.replace(' ', "_") + "_volcano.svg")
		try:
				show(p)
		except:
				show(p)
		return p
=======
            title="volcano plot", xlabel='log-fold change', ylabel='-log(Q)', maxvalue=100,
            searchbox=False, logfoldtohighlight=0.15, pvaltohighlight=0.1, showlabels=False):
  """
  Make an interactive volcano plot from Differential Expression analysis tools outputs

  Args:
  -----
    data: a df with rows genes and cols [log2FoldChange, pvalue, gene_id]
    folder: str of location where to save the plot, won't save if empty
    tohighlight: list[str] of genes to highlight in the plot
    tooltips: list[tuples(str,str)] if user wants tot specify another bokeh tooltip
    title: str plot title
    xlabel: str if user wants to specify the title of the x axis
    ylabel: str if user wants tot specify the title of the y axis
    maxvalue: float the max -log2(pvalue authorized usefull when managing inf vals)
    searchbox: bool whether or not to add a searchBox to interactively highlight genes
    logfoldtohighlight: float min logfoldchange when to diplay points
    pvaltohighlight: float min pvalue when to diplay points
    showlabels: bool whether or not to show a text above each datapoint with its label information

  Returns:
  --------
    The bokeh object
  """
  # pdb.set_trace()
  to_plot_not, to_plot_yes = selector(data, tohighlight if tohighlight is not None else [
  ], logfoldtohighlight, pvaltohighlight)
  hover = bokeh.models.HoverTool(tooltips=tooltips,
                                  names=['circles'])

  # Create figure
  p = bokeh.plotting.figure(title=title, plot_width=650,
                            plot_height=450)

  p.xgrid.grid_line_color = 'white'
  p.ygrid.grid_line_color = 'white'
  p.xaxis.axis_label = xlabel
  p.yaxis.axis_label = ylabel

  # Add the hover tool
  p.add_tools(hover)
  p, source1 = add_points(p, to_plot_not, 'log2FoldChange',
                          'pvalue', color='#1a9641', maxvalue=maxvalue)
  p, source2 = add_points(p, to_plot_yes, 'log2FoldChange', 'pvalue',
                          color='#fc8d59', alpha=0.6, outline=True, maxvalue=maxvalue)
  if showlabels:
    labels = LabelSet(x='log2FoldChange', y='transformed_q', text_font_size='7pt', text="gene_id", level="glyph",
                      x_offset=5, y_offset=5, source=source2, render_mode='canvas')
    p.add_layout(labels)
  if searchbox:
    text = TextInput(title="text", value="gene")
    text.js_on_change('value', CustomJS(
        args=dict(source=source1), code="""
            var data = source.data
            var value = cb_obj.value
            var gene_id = data.gene_id
            var a = -1
            for (let i=0; i < gene_id.length; i++) {
                if ( gene_id[i]===value ) { a=i; console.log(i); data.size[i]=7; data.alpha[i]=1; data.color[i]='#fc8d59' }
            }
            source.data = data
            console.log(source)
            console.log(cb_obj)
            source.change.emit()
            console.log(source)
            """))
    p = column(text, p)
  p.output_backend = "svg"
  if folder:
    save(p, folder + title.replace(' ', "_") + "_volcano.html")
    export_svg(p, filename=folder + title.replace(' ', "_") + "_volcano.svg")
  try:
    show(p)
  except:
    show(p)
  return p
>>>>>>> b330b1f7


def add_points(p, df1, x, y, color='blue', alpha=0.2, outline=False, maxvalue=100):
  """parts of volcano plot"""
  # Define colors in a dictionary to access them with
  # the key from the pandas groupby funciton.
  df = df1.copy()
  transformed_q = -df[y].apply(np.log10).values
  transformed_q[transformed_q == np.inf] = maxvalue
  df['transformed_q'] = transformed_q
  df['color'] = color
  df['alpha'] = alpha
  df['size'] = 7
  source1 = bokeh.models.ColumnDataSource(df)

  # Specify data source
  p.scatter(x=x, y='transformed_q', size='size',
            alpha='alpha', source=source1,
            color='color', name='circles')
  if outline:
    p.scatter(x=x, y='transformed_q', size=7,
              alpha=1,
              source=source1, color='black',
              fill_color=None, name='outlines')

  # prettify
  p.background_fill_color = "#DFDFE5"
  p.background_fill_alpha = 0.5
  return p, source1


def selector(df, valtoextract=[], logfoldtohighlight=0.15, pvaltohighlight=0.1, minlogfold=0.15, minpval=0.1):
  """Part of Volcano plot: A function to separate tfs from everything else"""
  toshow = (df.pvalue < minpval) & (abs(df.log2FoldChange) > minlogfold)
  df = df[toshow]
  sig = (df.pvalue < pvaltohighlight) & (
    abs(df.log2FoldChange) > logfoldtohighlight)
  if valtoextract:
    not_tf = (~df.gene_id.isin(valtoextract))
    is_tf = (df.gene_id.isin(valtoextract))
    to_plot_not = df[~sig | not_tf]
    to_plot_yes = df[sig & is_tf]
  else:
    to_plot_not = df[~sig]
    to_plot_yes = df[sig]
  return to_plot_not, to_plot_yes

# What pops up on hover?


def correlationMatrix(data, names, colors=None, pvals=None, maxokpval=10**-9, other=None, title="correlation Matrix", dataIsCorr=False,
                          invert=False, size=40, folder='', interactive=False, maxval=None, minval=None):
  """
  Make an interactive correlation matrix from an array using bokeh

  Args:
  -----
    data: arrayLike of int / float/ bool of size(names*val) or (names*names)
    names: list[str] of names for each rows
    colors: list[int] of size(names) a color for each names (good to display clusters)
    pvals: arraylike of int / float/ bool of size(names*val) or (names*names) with the corresponding pvalues
    maxokpval: float threshold when pvalue is considered good. otherwise lowers the size of the square
      until 10**-3 when it disappears
    other: arrayLike of int / float/ bool of size(names*val) or (names*names), an additional information
      matrix that you want ot display with opacity whereas correlations willl be displayed with
    title: str the plot title
    dataIsCorr: bool if not true, we will compute the corrcoef of the data array
    invert: bool whether or not to invert the matrix before running corrcoef
    size: int the plot size
    folder: str of folder location where to save the plot, won't save if empty
    interactive: bool whether or not to make the plot interactive (else will use matplotlib)
    maxval: float clamping coloring up to maxval
    minval: float clamping coloring down to minval

  Returns:
  -------
    the bokeh object if interactive else None

  """
  if not dataIsCorr:
    print("computing correlations")
    data = np.corrcoef(np.array(data) if not invert else np.array(data).T)
  else:
    data = np.array(data)
  regdata = data.copy()
  if minval is not None:
    data[data<minval]=minval
  if maxval is not None:
    data[data > maxval] = maxval
  data=data/data.max()
  TOOLS = "hover,crosshair,pan,wheel_zoom,zoom_in,zoom_out,box_zoom,undo,redo,reset,save"
  xname = []
  yname = []
  color = []
  alpha = []
  height = []
  width = []
  if type(colors) is list:
    print('we are assuming you want to display clusters with colors')
  elif other is not None:
    print('we are assuming you want to display the other of your correlation with opacity')
  if pvals is not None:
    print('we are assuming you want to display the pvals of your correlation with size')
    regpvals = pvals.copy()
    u = pvals<maxokpval
    pvals[~u] = np.log10(1/pvals[~u])
    pvals = pvals/pvals.max()
    pvals[u]=1
  if interactive:
    xname = []
    yname = []
    color = []
    for i, name1 in enumerate(names):
      for j, name2 in enumerate(names):
        xname.append(name1)
        yname.append(name2)
        if pvals is not None:
          height.append(max(0.1, min(0.9, pvals[i, j])))
          color.append(cc.coolwarm[int((data[i, j]*127)+127)])
          alpha.append(min(abs(data[i, j]), 0.9))
        elif other is not None:
          color.append(cc.coolwarm[int((data[i, j]*127)+127)])
          alpha.append(max(min(other[i, j], 0.9),0.1) if other[i, j]!=0 else 0)
        else:
          alpha.append(min(abs(data[i, j]), 0.9))
        if colors is not None:
          if type(colors) is list:
            if colors[i] == colors[j]:
              color.append(
                Category10[10][colors[i]])
            else:
              color.append('lightgrey')

        elif pvals is None and other is None:
          color.append('grey' if data[i, j]
                        > 0 else Category20[3][2])
    print(regdata.max())
    if pvals is not None:
      width = height.copy()
      data = dict(
        xname=xname,
        yname=yname,
        colors=color,
        alphas=alpha,
        data=regdata.ravel(),
        pvals=regpvals.ravel(),
        width=width,
        height=height
      )
    else:
      data = dict(
        xname=xname,
        yname=yname,
        colors=color,
        alphas=alpha,
        data=data.ravel()
      )
    tt = [('names', '@yname, @xname'), ('value', '@data')]
    if pvals is not None:
      tt.append(('pvals','@pvals'))
    p = figure(title=title if title is not None else "Correlation Matrix",
                x_axis_location="above", tools=TOOLS,
                x_range=list(reversed(names)), y_range=names,
                tooltips=tt)

    p.plot_width = 800
    p.plot_height = 800
    p.grid.grid_line_color = None
    p.axis.axis_line_color = None
    p.axis.major_tick_line_color = None
    p.axis.major_label_text_font_size = "5pt"
    p.axis.major_label_standoff = 0
    p.xaxis.major_label_orientation = np.pi / 3
    p.output_backend = "svg"
    p.rect('xname', 'yname', width = 0.9 if not width else 'width',
            height = 0.9 if not height else 'height', source=data,
            color='colors', alpha='alphas', line_color=None,
            hover_line_color='black', hover_color='colors')
    save(p, folder + title.replace(' ', "_") + "_correlation.html")
    export_svg(p, filename=folder + title.replace(' ', "_") + "_correlation.svg")
    try:
      show(p)
    except:
      show(p)
    return p  # show the plot
  else:
    plt.figure(figsize=(size, 200))
    plt.title('the correlation matrix')
    plt.imshow(data)
    plt.savefig(title + "_correlation.pdf")
    plt.show()


def heatmap(data, colors=None, title="correlation Matrix", size=40, 
            folder='', interactive=False, pvals=None, maxokpval=10**-9, maxval=None, minval=None):
  """
  Make an interactive heatmap from a dataframe using bokeh

  Args:
  -----
    data: dataframe of int / float/ bool of size(names1*names2)
    colors: list[int] of size(names) a color for each names (good to display clusters)
    pvals: arraylike of int / float/ bool of size(names*val) or (names*names) with the corresponding pvalues
    maxokpval: float threshold when pvalue is considered good. otherwise lowers the size of the square
      until 10**-3 when it disappears
    title: str the plot title
    size: int the plot size
    folder: str of folder location where to save the plot, won't save if empty
    interactive: bool whether or not to make the plot interactive (else will use matplotlib)
    maxval: float clamping coloring up to maxval
    minval: float clamping coloring down to minval

  Returns:
  -------
    the bokeh object if interactive else None

  """
  regdata = data.copy()
  if minval is not None:
    data[data<minval]=minval
  if maxval is not None:
    data[data > maxval] = maxval
  data=data/data.max()
  data = data.values
  TOOLS = "hover,crosshair,pan,wheel_zoom,zoom_in,zoom_out,box_zoom,undo,redo,reset,save"
  xname = []
  yname = []
  color = []
  alpha = []
  height = []
  width = []
  if pvals is not None:
    print('we are assuming you want to display the pvals of your correlation with size')
    regpvals = pvals.copy()
    u = pvals<maxokpval
    pvals[~u] = np.log10(1/pvals[~u])
    pvals = pvals/pvals.max()
    pvals[u]=1
  if interactive:
    xname = []
    yname = []
    color = []
    for i, name1 in enumerate(regdata.index):
      for j, name2 in enumerate(regdata.columns):
        xname.append(name2)
        yname.append(name1)
        if pvals is not None:
          #import pdb;pdb.set_trace()
          height.append(max(0.1, min(0.9, pvals.loc[name1][name2])))
          color.append(cc.coolwarm[int((data[i, j]*128)+127)])
          alpha.append(min(abs(data[i, j]), 0.9))
        elif other is not None:
          color.append(cc.coolwarm[int((data[i, j]*128)+127)])
          alpha.append(max(min(other[i, j], 0.9),0.1) if other[i, j]!=0 else 0)
        else:
          alpha.append(min(abs(data[i, j]), 0.9))
        if colors is not None:
          if type(colors) is list:
            if colors[i] == colors[j]:
              color.append(
                Category10[10][colors[i]])
            else:
              color.append('lightgrey')

        elif pvals is None and other is None:
          color.append('grey' if data[i, j]
                        > 0 else Category20[3][2])
    if pvals is not None:
      width = height.copy()
      data = dict(
        xname=xname,
        yname=yname,
        colors=color,
        alphas=alpha,
        data=regdata.values.ravel(),
        pvals=regpvals.values.ravel(),
        width=width,
        height=height
      )
    else:
      data = dict(
        xname=xname,
        yname=yname,
        colors=color,
        alphas=alpha,
        data=data.ravel()
      )
    tt = [('names', '@yname, @xname'), ('value', '@data')]
    if pvals is not None:
      tt.append(('pvals','@pvals'))
    p = figure(title=title if title is not None else "Heatmap",
                x_axis_location="above", tools=TOOLS,
                x_range=list(reversed(regdata.columns.astype(str).tolist())), y_range=regdata.index.tolist(),
                tooltips=tt)

    p.plot_width = 800
    p.plot_height = 800
    p.grid.grid_line_color = None
    p.axis.axis_line_color = None
    p.axis.major_tick_line_color = None
    p.axis.major_label_text_font_size = "5pt"
    p.axis.major_label_standoff = 0
    p.xaxis.major_label_orientation = np.pi / 3
    p.output_backend = "svg"
    p.rect('xname', 'yname', width = 0.9 if not width else 'width',
            height = 0.9 if not height else 'height', source=data,
            color='colors', alpha='alphas', line_color=None,
            hover_line_color='black', hover_color='colors')
    save(p, folder + title.replace(' ', "_") + "_heatmap.html")
    export_svg(p, filename=folder + title.replace(' ', "_") + "_correlation.svg")
    try:
      show(p)
    except:
      show(p)
    return p  # show the plot
  else:
    plt.figure(figsize=size)
    plt.title('the correlation matrix')
    plt.imshow(data)
    plt.savefig(title + "_correlation.pdf")
    plt.show()


def venn(inp, names, title="venn", folder=''):
  """
  Plots a venn diagram using the pyvenn package

  Args:
  -----
    inp: list[set()] of sets of values (e.g. [(1,2,3,4),(2,3),(1,3,4,5)])
    names: list[str] of the name of each leaf
    title: str the plot title
    folder: str of location where to save the plot, won't save if empty
  """
  labels = pyvenn.get_labels(inp, fill=['number', 'logic'])
  if len(inp) == 2:
    fig, ax = pyvenn.venn2(labels, names=names)
  elif len(inp) == 3:
    fig, ax = pyvenn.venn3(labels, names=names)
  elif len(inp) == 4:
    fig, ax = pyvenn.venn4(labels, names=names)
  elif len(inp) == 5:
    fig, ax = pyvenn.venn5(labels, names=names)
  elif len(inp) == 6:
    fig, ax = pyvenn.venn6(labels, names=names)
  else:
    raise ValueError('need to be between 2 to 6')
  ax.set_title(title)
  if folder:
    fig.savefig(folder + title + '_venn.pdf')
  fig.show()
  plt.pause(0.1)


def mergeImages(images, outputpath):
  """
  will merge a set of images in python

  Args:
  -----
    images: list of image filepath
    outputpath: where to save the resulting merger
  """
  images = list(map(Image.open, images))
  widths, heights = zip(*(i.size for i in images))

  total_width = max(widths)
  max_height = sum(heights)

  new_im = Image.new('RGB', (total_width, max_height))

  y_offset = 0
  for im in images:
    new_im.paste(im, (0, y_offset))
    y_offset += im.size[1]

  new_im.save(outputpath)


def addTextToImage(image, text, outputpath, xy=(0, 0), color=(0, 0, 0), fontSize=64):
  """
  will add some text to an image in python

  Args:
  ----
    image: the image filepath
    text: the text to write
    outputpath: the location of the resulting image
    xy: the location of the text
    color: tuple(a,b,c) a tuple of 3 ints between 0 and 256
    fontSize: an int for the font size
  """
  # adds black text to the upper left by default, Arial size 64
  img = Image.open(image)
  draw = ImageDraw.Draw(img)
  # the below file path assumes you're operating macOS
  font = ImageFont.truetype("/Library/Fonts/Arial.ttf", fontSize)
  draw.text(xy, text, color, font=font)
  img.save(outputpath)


def SOMPlot(net, size, colnames, minweight=0.1, distq1=0.535, distq2=0.055, distr=0.2, folder=""):
  """
  makes an interactive plot from a SOM from the SimpSOM package

  a tool that uses simpSOM's package output (which produces self organizing maps),
  to plot its output in an interactive fashion

  Args:
  -----
    net: SIMPSOM's net object, output from somplot
    size: float the size of the plot
    distq1: float a value to adjust to considering the numbe of nodes (controls spacing beween cols of nodes)
    distq2: float a value to adjust to considering the numbe of nodes (controls spacing beween rows of nodes)
    distr: float a value to adjust to considering the numbe of nodes (controls nodes size spacing)
    folder: str of location where to save the plot, won't save if empty
  """
  diffs = net.diff_graph(show=False, returns=True)
  somnodes = {'r':[],'q':[],'c':diffs,'features':[]}
  for i, node in enumerate(net.nodeList):
    somnodes['q'].append(node.pos[0]+(i%size)*distq1+(i//size)*distq2)
    somnodes['r'].append(-node.pos[1]-(i%size)*distr)
    somnodes['features'].append([colnames[i] for i in np.argsort(
      node.weights) if abs(node.weights[i]) > minweight])
  somnodes=pd.DataFrame(somnodes)
  for i, v in somnodes.iterrows():
    tot=""
    for e, j in enumerate(v.features):
      if e%5==4:
        tot+='\n'
      tot += " "+str(j)
    somnodes.loc[i, 'features'] = tot
  #interactive SOM with features with highest importance to the nodes, displayed when hovering
  bigScatter(somnodes, precomputed=True, features=True, binsize=1, title='Cobinding SOM cluster of '+str(size), folder=folder)


def quartdist(x):
  """
  creates a dist plot from a dataframe with quartiles

  Args:
  -----
    x: dataframe to run kdeplot on

  """
  ax, _ = plt.subplots(figsize=(10, 10))
  sns.kdeplot(x, shade=False, color='crimson', ax=ax)
  kdeline = ax.lines[0]
  xs = kdeline.get_xdata()
  ys = kdeline.get_ydata()
  left, middle, right = np.percentile(x, [25, 50, 75])
  ax.set_title('Showing median and quartiles')
  ax.vlines(middle, 0, np.interp(middle, xs, ys), color='crimson', ls=':')
  ax.fill_between(xs, 0, ys, facecolor='crimson', alpha=0.2)
  ax.fill_between(xs, 0, ys, where=(left <= xs) & (xs <= right), interpolate=True, facecolor='crimson', alpha=0.2)
  ax.set_ylim(ymin=0)
  plt.show()<|MERGE_RESOLUTION|>--- conflicted
+++ resolved
@@ -29,76 +29,6 @@
 
 
 def scatter(data, labels=None, title='scatter plot', showlabels=False, folder='',
-<<<<<<< HEAD
-						colors=None, xname='', yname="", importance=None, radi=5, alpha=0.8, **kwargs):
-		"""
-		Makes an interactive scatter plot using Bokeh
-
-		Args:
-		-----
-			data: array-like with shape [N,2]
-			labels: list[str] a list of N names for each points
-			title: str the plot title
-			showlabels: bool if the labels should be always displayed or not (else just on hover)
-			colors: list[int] of N integers from 0 up to 256 for the dot's colors
-			folder: str of location where to save the plot, won't save if empty
-			xname: str the name of the x axes
-			yname: str the name of the y axes
-			importance: a list[int] of N values to scale the size of the dots and their opacity by
-			radi: int the size of the dots
-			alpha: float the opacity of the dots
-			**kwargs: additional bokeh.figure args
-
-		Returns:
-		------
-			the bokeh object
-		"""
-		TOOLS = "hover,crosshair,pan,wheel_zoom,zoom_in,zoom_out,box_zoom,undo,redo,reset,save,box_select,lasso_select,"
-
-		col = viridis(len(set(colors))) if colors is not None else [
-				'#29788E']  # (viridis1)
-		radii = []
-		fill_alpha = []
-		cols = []
-		for i in range(data.shape[0]):
-				radii.append(radi if importance is None else radi /
-										 2 + importance[i] * 30)
-				fill_alpha.append(
-						alpha if importance is None else alpha - (0.2 * importance[i]))
-				cols.append(col[0] if colors is None else col[int(colors[i])])
-		source = ColumnDataSource(data=dict(
-				x=data[:, 0],
-				y=data[:, 1],
-				labels=labels if labels is not None else [''] * len(radii),
-				fill_color=cols,
-				fill_alpha=fill_alpha,
-				radius=radii
-		))
-		TOOLTIPS = [
-				("name", "@labels"),
-				("(x,y)", "(@x, @y)"),
-		]
-		p = figure(tools=TOOLS, tooltips=TOOLTIPS, title=title, output_backend="svg")
-		p.circle('x', 'y', color='fill_color',
-						 fill_alpha='fill_alpha',
-						 line_width=0,
-						 radius='radius' if radi else None, source=source)
-		p.xaxis[0].axis_label = xname
-		p.yaxis[0].axis_label = yname
-		if showlabels:
-				labels = LabelSet(x='x', y='y', text='labels', level='glyph', text_font_size='9pt',
-													x_offset=5, y_offset=5, source=source, render_mode='canvas')
-				p.add_layout(labels)
-		#p.output_backend = "svg"
-		try:
-				show(p)
-		except:
-				show(p)
-		if folder:
-			save(p, folder + '_' + title.replace(' ', "_") + "_scatter.html")
-			#export_svg(p, filename=folder + title.replace(' ', "_") + "_scatter.svg")
-		return p
-=======
             colors=None, xname='', yname="", importance=None, radi=5, alpha=0.8, **kwargs):
   """
   Makes an interactive scatter plot using Bokeh
@@ -174,7 +104,6 @@
     save(p, folder + title.replace(' ', "_") + "_scatter.html")
     export_svg(p, filename=folder + title.replace(' ', "_") + "_scatter.svg")
   return p
->>>>>>> b330b1f7
 
 
 def bigScatter(data, precomputed=False, logscale=False, features=False,
@@ -310,84 +239,6 @@
 
 
 def volcano(data, folder='', tohighlight=None, tooltips=[('gene', '@gene_id')],
-<<<<<<< HEAD
-						title="volcano plot", xlabel='log-fold change', ylabel='-log(Q)', maxvalue=100,
-						searchbox=False, logfoldtohighlight=0.15, pvaltohighlight=0.1, showlabels=False):
-		"""
-		Make an interactive volcano plot from Differential Expression analysis tools outputs
-
-		Args:
-		-----
-			data: a df with rows genes and cols [log2FoldChange, pvalue, gene_id]
-			folder: str of location where to save the plot, won't save if empty
-			tohighlight: list[str] of genes to highlight in the plot
-			tooltips: list[tuples(str,str)] if user wants tot specify another bokeh tooltip
-			title: str plot title
-			xlabel: str if user wants to specify the title of the x axis
-			ylabel: str if user wants tot specify the title of the y axis
-			maxvalue: float the max -log2(pvalue authorized usefull when managing inf vals)
-			searchbox: bool whether or not to add a searchBox to interactively highlight genes
-			logfoldtohighlight: float min logfoldchange when to diplay points
-			pvaltohighlight: float min pvalue when to diplay points
-			showlabels: bool whether or not to show a text above each datapoint with its label information
-
-		Returns:
-		--------
-			The bokeh object
-		"""
-		# pdb.set_trace()
-		to_plot_not, to_plot_yes = selector(data, tohighlight if tohighlight is not None else [
-		], logfoldtohighlight, pvaltohighlight)
-		hover = bokeh.models.HoverTool(tooltips=tooltips,
-																	 names=['circles'])
-
-		# Create figure
-		p = bokeh.plotting.figure(title=title, plot_width=650, plot_height=450, output_backend="svg")
-
-		p.xgrid.grid_line_color = 'white'
-		p.ygrid.grid_line_color = 'white'
-		p.xaxis.axis_label = xlabel
-		p.yaxis.axis_label = ylabel
-
-		# Add the hover tool
-		p.add_tools(hover)
-		p, source1 = add_points(p, to_plot_not, 'log2FoldChange', 'pvalue', color='#1a9641', maxvalue=maxvalue)
-		p, source2 = add_points(p, to_plot_yes, 'log2FoldChange', 'pvalue', color='#fc8d59', alpha=0.6, outline=True, maxvalue=maxvalue)
-		if showlabels:
-				labels = LabelSet(x='log2FoldChange', y='transformed_q', text_font_size='7pt', text="gene_id", level="glyph",
-													x_offset=5, y_offset=5, source=source2, render_mode='canvas')
-				p.add_layout(labels)
-		if searchbox:
-				text = TextInput(title="text", value="gene")
-				text.js_on_change('value', CustomJS(
-						args=dict(source=source1), code="""
-			var data = source.data
-			var value = cb_obj.value
-			var gene_id = data.gene_id
-			var a = -1
-			for (i=0; i < gene_id.length; i++) {
-					if ( gene_id[i]===value ) { a=i; console.log(i); data.size[i]=7; data.alpha[i]=1; data.color[i]='#fc8d59' }
-			}
-			source.data = data
-			console.log(source)
-			console.log(cb_obj)
-			source.change.emit()
-			console.log(source)
-			"""))
-				p = column(text, p)
-		#p.output_backend = "svg"
-		if folder:
-			output_filename = "{}_{}_volcano.html".format(folder,title.replace(" ", "_"))
-			print("Attempting to save figure to {}".format(output_filename))
-			save(p, output_filename)
-			#save(p, folder + "_" + title.replace(' ', "_") + "_volcano.html")
-			#export_svg(p, filename=folder + title.replace(' ', "_") + "_volcano.svg")
-		try:
-				show(p)
-		except:
-				show(p)
-		return p
-=======
             title="volcano plot", xlabel='log-fold change', ylabel='-log(Q)', maxvalue=100,
             searchbox=False, logfoldtohighlight=0.15, pvaltohighlight=0.1, showlabels=False):
   """
@@ -464,7 +315,6 @@
   except:
     show(p)
   return p
->>>>>>> b330b1f7
 
 
 def add_points(p, df1, x, y, color='blue', alpha=0.2, outline=False, maxvalue=100):
