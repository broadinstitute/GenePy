# Jeremie Kalfon
# for BroadInsitute
# in 2019

from __future__ import print_function
import warnings
from matplotlib import pyplot as plt
from bokeh.palettes import *
from bokeh.plotting import *
<<<<<<< HEAD
from JKBio.rna import pyDESeq2
from JKBio.utils import helper as h
=======
from JKBio.utils import helper as h
from JKBio.rna import pyDESeq2
>>>>>>> 6daacfab
import pdb
import os 
import seaborn as sns
import gseapy
import pandas as pd
import numpy as np
import subprocess

from taigapy import TaigaClient
tc = TaigaClient()


def filterProteinCoding(listofgenes, from_idtype='ensembl_gene_id'):
    """
    Given a list of genes, provide the args where the genes are protein coding genes:

    This functtion will use a file in taiga, you need taigapy installed

    Args:
    -----
      listofgenes: list of genes
      from_idtype: one of "symbol","uniprot_ids","pubmed_id","ensembl_gene_id","entrez_id","name", the gene name format

    Returns:
    -------
      the args where the genes are protein coding
    """
    tokeep = []
    b = 0
    print("you need access to taiga for this (https://pypi.org/project/taigapy/)")
    gene_mapping = tc.get(name='hgnc-87ab', file='hgnc_complete_set')
    for i, val in enumerate(listofgenes):
        if from_idtype == "ensembl_gene_id":
            val = val.split(".")[0]
        elif from_idtype == "hgnc_id":
            val = "HGNC:" + str(val)
        a = gene_mapping["locus_group"][gene_mapping[from_idtype]
                                        == val].values
        if len(a) > 0:
            if a[0] == "protein-coding gene":
                tokeep.append(i)
        else:
            b += 1
    print(str(b))
    return(tokeep)


def convertGenes(listofgenes, from_idtype="ensembl_gene_id", to_idtype="symbol"):
    """
    Given a list of genes, provide the args where the genes are protein coding genes:

    This functtion will use a file in taiga, you need taigapy installed

    Args:
    -----
      listofgenes: list of genes
      from_idtype: one of "symbol","uniprot_ids","pubmed_id","ensembl_gene_id","entrez_id","name", the gene name format
      to_idtype: one of "symbol","uniprot_ids","pubmed_id","ensembl_gene_id","entrez_id","name", the gene name format

    Returns:
    -------
      1: the new names for each genes that were matched else the same name
      2: the names of genes that could not be matched
    """
    print("you need access to taiga for this (https://pypi.org/project/taigapy/)")
    gene_mapping = tc.get(name='hgnc-87ab', file='hgnc_complete_set')
    not_parsed = []
    renamed = []
    b = 0
    to = {}
    for i, val in gene_mapping.iterrows():
        to[val[from_idtype]] = val[to_idtype]
    for i, val in enumerate(listofgenes):
        if from_idtype == "ensembl_gene_id":
            val = val.split(".")[0]
        elif from_idtype == "hgnc_id":
            val = "HGNC:" + str(val)
        try:
            a = to[val]
            renamed.append(int(a) if to_idtype == 'entrez_id' else a)
        except KeyError:
            b += 1
            not_parsed.append(val)
            renamed.append(val)
    print(str(b) + " could not be parsed... we don't have all genes already")
    return(renamed, not_parsed)


def getSpikeInControlScales(refgenome, fastq=None, fastQfolder='', mapper='bwa', pairedEnd=False, cores=1,
                            pathtosam='samtools', pathtotrim_galore='trim_galore', pathtobwa='bwa',
                            totrim=True, tomap=True, tofilter=True, results='res/', toremove=False):
    """
    Will extract the spikeInControls from a fastq file (usefull for, let say ChIPseq data with spike ins)

    Count based sequencing data is not absolute and will be normalized as each sample will be sequenced at a specific depth. 
    To figure out what was the actual sample concentration, we use Spike In control
    You should have FastQfolder/[NAME].fastq & BigWigFolder/[NAME].bw with NAME being the same for the same samples


    Args:
    -----
      refgenome: str the file path to the indexed reference genome
      FastQfolder: str the folder path where the fastq files are stored (should be named the same as files in BigWigFolder)
      BigWigFolder: str the folder path where the bigwig files are stored (should be named the same as files in FastQfolder)
      mapper: str flag to 'bwa', ...
      pairedEnd: Bool flat to true for paired end sequences. if true, You should have FastQfolder/[NAME]_1|2.fastq

    Returns:
    --------
      dict(file,float) the scaling factor dict

    """
    if len(fastQfolder) > 0:
        print('using all files from folder')
        fastqs = os.listdir(fastQfolder)
        fastqs = [i for i in fastqs if '.fq.gz' ==
                  i[-6:] or '.fastq.gz' == i[-9:]]
        fastqs.sort()
        if pairedEnd and (tomap or totrim):
            print("need to be name_*1, name_*2")
            fastqs = [i for i in h.grouped(fastqs, 2)]
    elif fastq is None:
        raise Error('you need input files')
    else:
        if type(fastq) is list:
            print('your files need to be all in the same folder')
            fastQfolder = '/'.join(fastq[0].split('/')[:-1]) + '/'
            if not totrim and not tomap:
                fastqs = [f.split('/')[-1] for f in fastq]
            else:
                print("need to be name_*1, name_*2")
                fastqs = [[f[0].split('/')[-1], f[1].split('/')[-1]]
                          for f in h.grouped(fastq, 2)]
        else:
            fastQfolder = '/'.join(fastq.split('/')[:-1]) + '/'
            fastqs = [fastq.split('/')[-1]]
    print(fastqs)
    if not totrim:
        print("you need to have your files in the " + results + " folder")
    if totrim and tomap:
        print("\n\ntrimming\n\n")
        if pairedEnd:
            cmds = []
            rm = []
            for file in fastqs:
                cmd = pathtotrim_galore + ' --paired --fastqc --gzip ' + fastQfolder + \
                    file[0] + ' ' + fastQfolder + file[1] + " -o " + results
                if toremove:
                    rm.append('rm ' + fastQfolder +
                              file[0] + ' ' + fastQfolder + file[1])
                cmds.append(cmd)
            print(cmds)
            h.parrun(cmds, cores, add=rm)
            fastqs = [[file[0].split('.')[
                0] + '_val_1.fq.gz', file[1].split('.')[0] + '_val_2.fq.gz'] for file in fastqs]
    if tomap:
        print("\n\nmapping\n\n")
        if pairedEnd:
            cmds = []
            rm = []
            for file in fastqs:
                cmd = pathtobwa + ' mem ' + refgenome + ' ' + results + file[0] + ' ' + results +\
                    file[1] + ' | ' + pathtosam + ' sort - -o ' + \
                    results + file[0].split('.')[0] + '.sorted.bam'
                if toremove:
                    rm.append('rm ' + results +
                              file[0] + ' ' + results + file[1])
                cmds.append(cmd)
            h.parrun(cmds, cores, add=rm)
            fastqs = [file[0].split('.')[0] + '.sorted.bam' for file in fastqs]

    if tofilter:
        print("\n\nfiltering\n\n")
        cmds = []
        rm = []
        h.parrun([pathtosam + ' index ' + results + file.split('.')
                [0] + '.sorted.bam' for file in fastqs], cores)
        h.parrun([pathtosam + ' flagstat ' + results + file.split('.')[0] + '.sorted.bam > ' +
                results + file.split('.')[0] + '.sorted.bam.flagstat' for file in fastqs], cores)
        h.parrun([pathtosam + ' idxstats ' + results + file.split('.')[0] + '.sorted.bam > ' +
                results + file.split('.')[0] + '.sorted.bam.idxstat' for file in fastqs], cores)
        fastqs = [file.split('.')[0] + '.sorted.bam' for file in fastqs]
    else:
        print("files need to be named: NAME.sorted.bam")
        fastqs = [file for file in fastqs if '.sorted.bam' == file[-11:]]
    mapped = {}
    norm = {}
    unique_mapped = {}
    print("\n\ncounting\n\n")
    for file in fastqs:
        mapped[file.split('.')[0]] = int(os.popen(pathtosam + ' view -c -F 0x004 -F 0x0008 -f 0x001 -F 0x0400 -q 1 ' + results +
                                                  file + ' -@ ' + str(cores)).read().split('\n')[0])
       # unique_mapped[file.split('.')[0]] = int(re.findall("Mapped reads: (\d+)", os.popen('bamtools stats -in '+results +
        #                                             file + '.sorted.bam').read())[0])
    nbmapped = np.array([i for i in mapped.values()])
    nbmapped = np.sort(nbmapped)[0] / nbmapped.astype(float)
    for i, val in enumerate(mapped.keys()):
        norm[val] = nbmapped[i]
    return norm, mapped,  # unique_mapped


def GSEAonExperiments(data, experiments, res={}, savename='', scaling=[], geneset='GO_Biological_Process_2015',
                      cores=8, cleanfunc=lambda i: i.split('(GO')[0]):
    """

    Will run GSEA on a set of experiment

    Args:
    -----
      data: a pandas.df rows: gene counts; columns: [experimentA_X,..., experimentD_X..., control_X] where X is the replicate number
      experiments: a list of experiment names (here experimentA,.. experimentD)
      scaling: a dict(experiment:(mean,std)) of scaling factors and their associated standard error for each experiments
      res: you can provide a dict containing results from
      savename: if you want to save the plots as pdfs, provides a location/name
      geneset: the geneset to run it on. (can be a filepath to your own geneset)
      cores: to run GSEA on
      cleanfunc: a func applied to the names of the gene sets to change it in some way (often to make it more readable)
    Returns
    -------
      plots the results 
      1: returns a matrix with the enrichment for each term for each experiment
      2: returns a dict(experiment:pd.df) with dataframe being the output of GSEA (with pvalues etc..) for each experiments
    """
    for i, val in enumerate(experiments):
        print(val)
        totest = data[[v for v in data.columns[:-1]
                       if val + '-' in v or 'AAVS1' in v]]
        cls = ['Condition' if val + '-' in v else 'DMSO' for v in totest.columns]
        if scaling:
            if abs(scaling[val.split('_')[1]][0]) > scaling[val.split('_')[1]][1]:
                print("rescaling this one")
                cols = [i for i in totest.columns if val + '-' in i]
                totest[cols] = totest[cols] * \
                    (2**scaling[val.split('_')[1]][0])
        if val in res:
            print(val + " is already in set")
            continue
        res[val] = gseapy.gsea(data=totest, gene_sets=geneset,
                               cls=cls, no_plot=False, processes=cores)
        res[val].res2d['Term'] = [i for i in res[val].res2d.index]
        for i, v in res.items():
            res[i].res2d['Term'] = [cleanfunc(i) for i in v.res2d['Term']]
        plt.figure(i)
        sns.barplot(data=res[val].res2d.iloc[:25], x="es", y="Term",
                    hue_order="geneset_size").set_title(val)
    a = set()
    for k, val in res.items():
        a.update(set(val.res2d.Term))
    a = {i: [0] * len(res) for i in a}
    for n, (k, val) in enumerate(res.items()):
        for i, v in val.res2d.iterrows():
            a[v.Term][n] = v.es
    pres = pd.DataFrame(a, index=res.keys())
    a = sns.clustermap(figsize=(25, 20), data=res, vmin=-1,
                       vmax=1, yticklabels=res.index, cmap=plt.cm.RdYlBu)
    b = sns.clustermap(-res.T.corr(), cmap=plt.cm.RdYlBu, vmin=-1, vmax=1)
    if savename:
        res.to_csv(savename + ".csv")
        a.savefig(savename + "_genesets.pdf")
        b.savefig(savename + "_correlation.pdf")
    return pres, res


def runERCC(ERCC, experiments, featurename="Feature", issingle=False, dilution=1 / 100,
            name="RNPv2", spikevol=1, control="AAVS1", fdr=0.1, totalrnamass=0.5):
    """
    Runs the ERCC dashboard Rpackage on your notebook

    you will need to run this function from ipython and to have the R package erccdashboard installed

    Args:
    ----
      ERCC: a pandas.df rows: ERCC counts columns: [experimentA_X,..., experimentD_X..., control_X] where X is the replicate number
      experiments: a list of experiment names (here experimentA,.. experimentD)
      featurename: columns where the ERCC pseudo gene names are stored
      issingle: ERCC parameters to choose between Single and RatioPair
      dilution: ERCC dilution parameter
      name: the name of the experiment set
      spikevol: ERCC spikevol parameter
      control: the control name (here control)
      fdr: ERCC fdr parameter
      totalrnamass: ERCC totalrnamass parameter

    Returns:
    -------
      a dict(experimentName:(val, ste)) a dict containing the scaling factor and its standard error for each experiment

    Raises:
    ------
      RuntimeError: if you are not on ipython
    """
    try:
        ipython = get_ipython()
    except:
        raise RuntimeError('you need to be on ipython')
    ipython.magic("load_ext rpy2.ipython")
    ipython.magic("R library('erccdashboard')")
    # "count" for RNA-Seq data, "array" for microarray data
    ipython.magic("R datType = 'count'")
    # flag to indicate if input expression measures are already normalized, default is FALSE
    ipython.magic("R isNorm = F")
    # user defined filename prefix for results files
    ipython.magic("R -i name filenameRoot = name")
    # name for sample 2 in the experiment
    ipython.magic("R -i control sample2Name = control")
    # name of ERCC mixture design, "RatioPair" is default
    ipython.magic(
        "R -i issingle erccmix <- if(issingle) 'Single' else 'RatioPair'")
    # dilution factor used for Ambion spike-in mixtures
    ipython.magic("R -i dilution erccdilution = dilution")
    # volume (in microliters) of diluted spike-in mixture added to total RNA mass
    ipython.magic("R -i spikevol spikeVol = spikevol")
    # user defined false discovery rate (FDR), default is 0.05
    ipython.magic("R -i fdr choseFDR = fdr")
    ipython.magic("R exDat = ''")
    ipython.magic("R -i totalrnamass totalRNAmass <- totalrnamass")

    cols = list(ERCC.columns)
    cols.sort()
    res = {}
    for val in experiments:
        d = {}
        e = 0
        c = 0
        d.update({
            featurename: 'Feature'
        })
        for i in cols:
            if val + '-' in i:
                e += 1
                d.update({i: val.split('_')[-1] + '_' + str(e)})
            if control + "-" in i:
                c += 1
                d.update({i: control + "_" + str(c)})
        a = ERCC[list(d.keys())].rename(columns=d)
        a.to_csv('/tmp/ERCC_estimation.csv', index=None)
        val = val.split('_')[-1]

        ipython.magic("R -i val print(val)")

        ipython.magic("R print(sample2Name)")
        ipython.magic("R a <- read.csv('/tmp/ERCC_estimation.csv')")
        ipython.magic("R print(head(a))")

        try:

            ipython.magic("R -i val exDat = initDat(datType=datType, isNorm=isNorm, exTable=a,\
                                 filenameRoot=filenameRoot, sample1Name=val,\
                                 sample2Name=sample2Name, erccmix=erccmix,\
                                 erccdilution=erccdilution, spikeVol=spikeVol,\
                                 totalRNAmass=totalRNAmass, choseFDR=choseFDR)")
            ipython.magic("R exDat = est_r_m(exDat)")
            ipython.magic("R exDat = dynRangePlot(exDat)")

        except Warning:
            print("failed for " + val)
            continue
        except:
            print('worked for ' + val)

        ipython.magic("R print(summary(exDat))")
        ipython.magic("R grid.arrange(exDat$Figures$dynRangePlot)")
        ipython.magic("R grid.arrange(exDat$Figures$r_mPlot)")
        ipython.magic("R grid.arrange(exDat$Figures$rangeResidPlot)")

        ipython.magic("R -o rm rm <- exDat$Results$r_m.res$r_m.mn")
        ipython.magic("R -o se se <- exDat$Results$r_m.res$r_m.mnse")
        ipython.magic("R write.csv(c(rm,se), file = '/tmp/JKBIO_ercc.csv')")
        ipython.magic("R print(se,rm)")
        l = h.fileToList("/tmp/JKBIO_ercc.csv")
        res[val] = (float(l[1][4:]), float(l[2][4:]))
    for i, v in res.items():
        if abs(v[0]) > v[1]:
            print(i, v[0])
    return res


def mergeSplicingVariants(df, defined='.'):
    df = df.sort_index()
    foundpoint = False
    # pdb.set_trace()
    torename = {}
    todrop = []
    for i, v in enumerate(df.index.tolist()):
        h.showcount(i, len(df))
        if foundpoint:
            if foundpoint in v:
                tomerge.append(v)
            else:
                if foundpoint not in df.index:
                    if len(tomerge) > 1:
                        #print("merging "+str(len(tomerge)))
                        df.loc[foundpoint] = df.loc[tomerge].sum()
                        todrop.extend(tomerge)
                    else:
                        torename.update({tomerge[0]: foundpoint})
                else:
                    todrop.extend(tomerge)
                    tomerge.append(foundpoint)
                    df.loc[foundpoint] = df.loc[tomerge].sum()
                foundpoint = False
        elif defined in v:
            foundpoint = v.split(defined)[0]
            tomerge = [v]
    if len(torename) > 0:
        df = df.rename(index=torename)
    df = df.drop(index=todrop)
    return df

def readFromSlamdunk(loc='res/count/', flag_var=100, convertTo='symbol',
                     minvar_toremove=0, mincount_toremove=5):
    """
    
    Args:
    -----

    Returns:
    --------

    """
    files = os.listdir(loc)
    files = [file for file in files if file.endswith('.tsv')]
    data = {}
    for file in files:
        data[file.split('/')[-1].split('.')[0]] = pd.read_csv(loc +
                                                              file, sep='\t', comment='#', header=0)
    prev = -2
    print("found " + str(len(data)) + ' files:' + str(data.keys()))
    for k, val in data.items():
        if len(set(val.Name)) != prev and prev != -2:
            raise ValueError(
                'we do not have the same number of genes in each file')
        prev = len(set(val.Name))
    readcounts = {i: [0] * len(data) for i in val.Name.unique()}
    tccounts = {i: [0] * len(data) for i in val.Name.unique()}
    for n, (_, val) in enumerate(data.items()):
        val = val.sort_values(by="Name")
        j = 0
        #print('              ',end='\r')
        readcount = [val.iloc[0].ReadCount]
        tccount = [val.iloc[0].TcReadCount]
        prevname = val.iloc[0].Name
        for _, v in val.iloc[1:].iterrows():
            if v.Name == 4609:
                print(v.ReadCount, v.TcReadCount)
                print(readcount, tccount)
            if v.Name == prevname:
                readcount.append(v.ReadCount)
                tccount.append(v.TcReadCount)
            else:
                readcounts[prevname][n] = np.sum(readcount)
                tccounts[prevname][n] = np.sum(tccount)
                # if np.var(readcount) > flag_var:
                #    print("pb with "+str(v.Name))
                prevname = v.Name
                j += 1
                # print(j,end='\r')
                readcount = [v.ReadCount]
                tccount = [v.TcReadCount]
    files = [*data]
    readcounts = pd.DataFrame(
        data=readcounts, columns=val.Name.unique(), index=data.keys()).T
    tccounts = pd.DataFrame(
        data=tccounts, columns=val.Name.unique(), index=data.keys()).T
    if convertTo:
        names, _ = convertGenes(readcounts.index.tolist(
        ), from_idtype="entrez_id", to_idtype=convertTo)
        readcounts.index = names
        names, _ = convertGenes(tccounts.index.tolist(
        ), from_idtype="entrez_id", to_idtype=convertTo)
        tccounts.index = names
    nottodrop = np.argwhere(tccounts.values.var(1) >= minvar_toremove).ravel()
    tccounts = tccounts.iloc[nottodrop]
    readcounts = readcounts.iloc[nottodrop]
    nottodrop = np.argwhere(readcounts.values.max(1) >=
                            mincount_toremove).ravel()
    tccounts = tccounts.iloc[nottodrop]
    readcounts = readcounts.iloc[nottodrop]
    return readcounts, tccounts


def DESeqSamples(data, experiments, scaling=None, keep=True, rescaling=None, results={}, controlcontain='RNP_AAVS1',
                 spikecontrolscontain="ERCC-", threshforscaling=2):
    """
    Args:
    ----

    Returns:
    ------
    
    """
    if "gene_id" not in list(data.columns):
        print("using index as gene_id")
        data['gene_id'] = data.index
    warnings.simplefilter("ignore")
    if type(controlcontain) is str:
        controlcontain = [controlcontain]*len(experiments)
    for j, val in enumerate(experiments):
        print(val)
        cond = [1 if val+'-' in i else 0 for i in data.columns[:-1]]
        contr = [1 if controlcontain[j] in i else 0 for i in data.columns[:-1]]
        design = pd.DataFrame(index=data.columns[:-1], columns=['DMSO', 'Target'],
                              data=np.array([contr, cond]).T)
        design.index = design.index.astype(str).str.replace('-', '.')
        deseq = pyDESeq2.pyDESeq2(count_matrix=data, design_matrix=design,
                                  design_formula='~DMSO + Target', gene_column="gene_id")
        if type(scaling) is bool:
            print("scaling using ERCC")
            if scaling:
                deseq.run_estimate_size_factors(
                    controlGenes=data.gene_id.str.contains(spikecontrolscontain))
        elif type(scaling) is list or type(scaling) is set:
            print("scaling using a gene set")
            deseq.run_estimate_size_factors(controlGenes=data.gene_id.isin(scaling))
        elif type(scaling) is dict:
            if val in scaling:
                print("auto scaling from ERCCdashboard mean/std values")
                if abs(scaling[val][0]) > threshforscaling*scaling[val][1]:
                    print("  estimating sizeFactors for this one")
                    deseq.run_estimate_size_factors(
                        controlGenes=data.gene_id.str.contains(spikecontrolscontain))
                    if rescaling is not None:
                        if val in rescaling:
                            sizeFact = deseq.getSizeFactors()
                            sizeFact[np.where(cond)[0]
                                     ] *= rescaling[val.split('_')[1]]
                            deseq.setSizeFactors(sizeFact)
            else:
                print("  not in scaling dict")
        elif val in results and keep:
            continue
        deseq.run_deseq()
        deseq.get_deseq_result()
        r = deseq.deseq_result
        r.pvalue = np.nan_to_num(np.array(r.pvalue), 1)
        r.log2FoldChange = np.nan_to_num(np.array(r.log2FoldChange), 0)
        results[val] = r
        print('____________________________________________')
    return results


def gsva(data, geneset_file, pathtoJKBio, method='ssgsea'):
  data.to_csv('/tmp/data_JKBIOhelper_gsva.csv')
  cmd = "Rscript "+pathtoJKBio + \
      "/rna/ssGSEA.R /tmp/data_JKBIOhelper_gsva.csv " + geneset_file + " " + method
  res = subprocess.run(cmd, shell=True, capture_output=True)
  if res.returncode != 0:
    raise ValueError('issue with the command: ' + str(res))
  print(res)
  res = pd.read_csv("/tmp/res_JKBIO_ssGSEA.tsv", sep='\t')
  return res


def filterRNAfromQC(rnaqc, folder='tempRNAQCplot/', plot=True, qant1=0.07, qant3=0.93, thresholds={}):
    thresh = {'minmapping': 0.8,  # Mapping Rate
              'minendmapping': 0.75,
              'minefficiency': 0.6,  # Expression Profiling Efficiency
              'maxendmismatch': 0.025,  # Base Mismatch end wise
              'maxmismatch': 0.02,  # Base Mismatch
              'minhighqual': 0.6,  # High Quality Rate
              'minexon': 0.6,  # Exonic Rate
              "maxambiguous": 0.2,  # Ambiguous Alignment Rate
              "maxsplits": 0.1,  # Avg. Splits per Read
              "maxalt": 0.65,  # Alternative Alignments rate
              "maxchim": 0.3,  # Chimeric Alignment Rate
              "minreads": 20000000,
              "minlength": 80,  # Read Length
              "maxgenes": 35000,
              "mingenes": 10000,
              }
    thresh.update(thresholds)

    qcs = rnaqc.T
    tot = []
    a = qcs[(qcs["Mapping Rate"] < thresh['minmapping']) | (qcs["Base Mismatch"] > thresh['maxmismatch']) |
            (qcs["End 1 Mapping Rate"] < thresh['minendmapping']) | (qcs["End 2 Mapping Rate"] < thresh['minendmapping']) |
            (qcs["End 1 Mismatch Rate"] > thresh['maxendmismatch']) | (qcs["End 2 Mismatch Rate"] > thresh['maxendmismatch']) |
            (qcs["Expression Profiling Efficiency"] < thresh['minefficiency']) | (qcs["High Quality Rate"] < thresh['minhighqual']) |
            (qcs["Exonic Rate"] < thresh['minexon']) | (qcs["Ambiguous Alignment Rate"] > thresh['maxambiguous']) |
            (qcs["Avg. Splits per Read"] < thresh['maxsplits']) | (qcs["Alternative Alignments"] > thresh['maxalt']*qcs["Total Reads"]) |
            (qcs["Chimeric Alignment Rate"] > thresh['maxchim']) | (qcs["Total Reads"] < thresh['minreads']) |
            (qcs["Read Length"] < thresh['minlength']) | (thresh['maxgenes'] < qcs["Genes Detected"]) |
            (qcs["Genes Detected"] < thresh['mingenes'])].index.tolist()

    tot.append([1 if i in qcs[(qcs["Mapping Rate"] <
                               thresh['minmapping'])].index.tolist() else 0 for i in a])
    tot.append([1 if i in qcs[(qcs["Base Mismatch"] >
                               thresh['maxmismatch'])].index.tolist() else 0 for i in a])
    tot.append([1 if i in qcs[(qcs["End 1 Mapping Rate"] <
                               thresh['minendmapping'])].index.tolist() else 0 for i in a])
    tot.append([1 if i in qcs[(qcs["End 2 Mapping Rate"] <
                               thresh['minendmapping'])].index.tolist() else 0 for i in a])
    tot.append([1 if i in qcs[(qcs["End 1 Mismatch Rate"] >
                               thresh['maxendmismatch'])].index.tolist() else 0 for i in a])
    tot.append([1 if i in qcs[(qcs["End 2 Mismatch Rate"] >
                               thresh['maxendmismatch'])].index.tolist() else 0 for i in a])
    tot.append([1 if i in qcs[(qcs["Expression Profiling Efficiency"]
                               < thresh['minefficiency'])].index.tolist() else 0 for i in a])
    tot.append([1 if i in qcs[(qcs["High Quality Rate"] <
                               thresh['minhighqual'])].index.tolist() else 0 for i in a])
    tot.append([1 if i in qcs[(qcs["Exonic Rate"] < thresh['minexon'])
                              ].index.tolist() else 0 for i in a])
    tot.append([1 if i in qcs[(qcs["Ambiguous Alignment Rate"] >
                               thresh['maxambiguous'])].index.tolist() else 0 for i in a])
    tot.append([1 if i in qcs[(qcs["Avg. Splits per Read"] <
                               thresh['maxsplits'])].index.tolist() else 0 for i in a])
    tot.append([1 if i in qcs[(qcs["Alternative Alignments"] > thresh['maxalt']
                               * qcs["Total Reads"])].index.tolist() else 0 for i in a])
    tot.append([1 if i in qcs[(qcs["Chimeric Alignment Rate"] >
                               thresh['maxchim'])].index.tolist() else 0 for i in a])
    tot.append([1 if i in qcs[(qcs["Total Reads"] < thresh['minreads'])
                              ].index.tolist() else 0 for i in a])
    tot.append([1 if i in qcs[(qcs["Read Length"] <
                               thresh['minlength'])].index.tolist() else 0 for i in a])
    tot.append([1 if i in qcs[(thresh['maxgenes'] <
                               qcs["Genes Detected"])].index.tolist() else 0 for i in a])
    tot.append([1 if i in qcs[(qcs["Genes Detected"] <
                               thresh['mingenes'])].index.tolist() else 0 for i in a])

    res = pd.DataFrame(index=a, columns=["Mapping Rate",
                                         "Base Mismatch",
                                         "End 1 Mapping Rate",
                                         "End 2 Mapping Rate",
                                         "End 1 Mismatch Rate",
                                         "End 2 Mismatch Rate",
                                         "Expression Profiling Efficiency",
                                         "High Quality Rate",
                                         "Exonic Rate",
                                         "Ambiguous Alignment Efficiency",
                                         "Avg. Splits per Read",
                                         "Alternative Alignments",
                                         "Chimeric Alignment Rate",
                                         "Total Reads",
                                         "Read Length",
                                         "Min Genes Detected",
                                         "Max Genes Detected"], data=np.array(tot).astype(bool).T)

    print(a)
    h.createFoldersFor(folder)
    res.to_csv(folder+'_qc_results.csv')
    if plot and len(res)>0:
        h.createFoldersFor(folder)
        _, ax = plt.subplots(figsize=(10, 10))
        plot = sns.heatmap(res, ax=ax)
        plt.show()
        plot.get_figure().savefig(folder+'failed_qc.pdf')

        for val in rnaqc.index:
            qc = rnaqc.loc[val]
            boxplot = sns.violinplot(y=qc)
            q1 = qc.quantile(qant1)
            q3 = qc.quantile(qant3)
            outlier_top_lim = q3 + 1.5 * (q3 - q1)
            outlier_bottom_lim = q1 - 1.5 * (q3 - q1)
            for k, v in qc[(qc < outlier_bottom_lim) | (qc > outlier_top_lim)].iteritems():
                plt.text(0.05, v, k, ha='left', va='center',
                         color='red' if k in a else 'black')
            plt.show()
            plt.savefig(folder +
                        val.replace(' ', '_').replace('/', '_')+'.pdf')
    return res


def getDifferencesFromCorrelations(df1, df2, minsimi=0.99999999999999):
    res = []
    overlap = set(df1.columns) & set(df2.columns)
    print(str(len(overlap))+" overlap")
    df1 = df1[overlap].copy()
    df2 = df2[overlap].copy()
    for k, val in df1.iterrows():
        if k in df2.index:
            corr = np.corrcoef(df1.loc[k], df2.loc[k])
            if corr[0, 1] < minsimi:
                res.append((k, corr[0, 1]))
        else:
            print(k+" not in second df")
    print("found "+str(len(res))+" samples that did not match")
    return res<|MERGE_RESOLUTION|>--- conflicted
+++ resolved
@@ -7,13 +7,8 @@
 from matplotlib import pyplot as plt
 from bokeh.palettes import *
 from bokeh.plotting import *
-<<<<<<< HEAD
 from JKBio.rna import pyDESeq2
 from JKBio.utils import helper as h
-=======
-from JKBio.utils import helper as h
-from JKBio.rna import pyDESeq2
->>>>>>> 6daacfab
 import pdb
 import os 
 import seaborn as sns
