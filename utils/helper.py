# Jeremie Kalfon
# for BroadInsitute
# in 2019

from __future__ import print_function
from matplotlib import pyplot as plt
import json
import os
import sys
import string
import subprocess

import pdb
import ipdb
import pandas as pd
import numpy as np
import itertools
import random

from taigapy import TaigaClient
tc = TaigaClient()


rename_mut = {'contig': 'chr', 'position': 'pos', 'Reference_Allele': 'ref', 'ref_allele': 'ref', 'alt_allele': 'alt',
              'Chromosome': 'chr', 'End_postition': 'end', 'Start_position': 'pos', 'Tumor_Seq_Allele1': "alt"}


def fileToList(filename):
    """
    loads an input file with a\\n b\\n.. into a list [a,b,..]
    """
    with open(filename) as f:
        return [val[:-1] for val in f.readlines()]


def listToFile(l, filename):
    """
    loads a list with [a,b,..] into an input file a\\n b\\n..
    """
    with open(filename, 'w') as f:
        for item in l:
            f.write("%s\n" % item)


def dictToFile(d, filename):
    """
    turn a dict into a json file
    """
    with open(filename, 'w') as json_file:
        json.dump(d, json_file)


def fileToDict(filename):
    """
    loads a json file into a python dict
    """
    with open(filename) as f:
        data = json.load(f)
    return data


def batchMove(l, pattern=['*.', '.*'], folder='', add=''):
    """
    moves a set of files l into a folder:

    Args:
    -----
      l: file list
      pattern: if files are a set of patterns to match
      folder: folder to move file into
      add: some additional mv parameters
    """
    for val in l:
        cmd = 'mv '
        if add:
            cmd += add + ' '
        if '*.' in pattern:
            cmd += '*'
        cmd += val
        if '.*' in pattern:
            cmd += '*'
        cmd += " " + folder
        res = os.system(cmd)
        if res != 0:
            raise Exception("Leave command pressed or command failed")


def batchRename(dt, folder='', sudo=False, doAll=False, add='', dryrun=False):
    """
    Given a dict renames corresponding files in a folder

    Args:
    ----
      dt: dict(currentName:newName) renaming dictionnary
      folder: folder to look into
      add: some additional mv parameters
    """
    cmd = 'ls -R ' + folder if doAll else 'ls ' + folder
    files = os.popen(cmd).read().split('\n')
    if doAll:
        prep=''
        f = []
        for val in files:
            if len(val)==0:
                prep=''
                continue
            if val[0]=='.' and len(val)>3:
                prep=val[:-1]
                continue
            if "." in val:
                f.append(prep+"/"+val)
        files = f
    for k, val in dt.items():
        for f in files:
            if k in f:
                cmd = 'sudo mv ' if sudo else 'mv '
                if add:
                    cmd += add + ' '
                if not doAll:
                    cmd += folder 
                cmd += f
                cmd += ' '
                if not doAll:
                    cmd += folder
                cmd += f.replace(k, val)
                if dryrun:
                    print(cmd)
                else:
                    res = os.system(cmd)
                    if res != 0:
                        raise Exception("Leave command pressed or command failed")


def grouped(iterable, n):
    """
    iterate over element of list 2 at a time python
    s -> (s0,s1,s2,...sn-1), (sn,sn+1,sn+2,...s2n-1), (s2n,s2n+1,s2n+2,...s3n-1), ...
    """
    it = iter(iterable)
    while True:
        chunk = tuple(itertools.islice(it, n))
        if not chunk:
            return
        yield chunk


def overlap(interval1, interval2):
    """
    Given [0, 4] and [1, 10] returns [1, 4]
    Given [0, 4] and [8, 10] returns False
    """
    if interval2[0] <= interval1[0] <= interval2[1]:
        start = interval1[0]
    elif interval1[0] <= interval2[0] <= interval1[1]:
        start = interval2[0]
    else:
        return False

    if interval2[0] <= interval1[1] <= interval2[1]:
        end = interval1[1]
    elif interval1[0] <= interval2[1] <= interval1[1]:
        end = interval2[1]
    else:
        return False

    return (start, end)


def union(interval1, interval2):
    """
    Given [0, 4] and [1, 10] returns [0, 10]
    Given [0, 4] and [8, 10] returns False
    """
    if interval1[0] <= interval2[0] <= interval1[1]:
        start = interval1[0]
        end = interval1[1] if interval2[1] <= interval1[1] else interval2[1]
    elif interval1[0] <= interval2[1] <= interval1[1]:
        start = interval2[0] if interval2[0] <= interval1[0] else interval1[0]
        end = interval1[1]
    else:
        return False
    return (start, end)


def nans(df): return df[df.isnull().any(axis=1)]


def createFoldersFor(filepath):
    """
    will recursively create folders if needed until having all the folders required to save the file in this filepath
    """
    prevval = ''
    for val in filepath.split('/')[:-1]:
        prevval += val + '/'
        if not os.path.exists(prevval):
            os.mkdir(prevval)


def randomString(stringLength=6, stype='all', withdigits=True):
    """
    Generate a random string of letters and digits

    Args:
    -----
      stringLength: the amount of char
      stype: one of lowercase, uppercase, all
      withdigits: digits allowed in the string?

    Returns:
    -------
      the string
    """
    if stype == 'lowercase':
        lettersAndDigits = ascii_lowercase
    elif stype == 'uppercase':
        lettersAndDigits = ascii_uppercase
    else:
        lettersAndDigits = string.ascii_letters
    if withdigits:
        lettersAndDigits += string.digits
    return ''.join(random.choice(lettersAndDigits) for i in range(stringLength))


def pdDo(df, op="mean", of="value1", over="value2"):
    """
    apply a function to a panda dataframe WIP
    """
    df = df.sort_values(by=over)
    index = []
    data = df.iloc[0, of]
    ret = []
    prev = df.iloc[0, over]
    j = 0
    for k, val in df.iloc[1:].iterrows():
        if val[over] == prev:
            data.append(val[of])
        else:
            if of == "mean":
                ret[j] = np.mean(data)
            elif of == "sum":
                ret[j] = np.sum(data)
            elif of == "max":
                ret[j] = np.max(data)
            elif of == "min":
                ret[j] = np.min(data)
            index.append(k)
            j += 1
            data = [val[of]]
    return index, ret


def parrun(cmds, cores, add=[]):
    """
    runs a set of commands in parallel using the "&" command

    Args:
    -----
      cmds: the list of commands
      cores: number of parallel execution
      add: an additional list(len(cmds)) of command to run in parallel at the end of each parallel run
    """
    count = 0
    exe = ''
    if len(add) != 0 and len(add) != len(cmds):
        raise ValueError("we would want them to be the same size")
    else:
        addexe = ''
    for i, cmd in enumerate(cmds):
        count += 1
        exe += cmd
        if len(add) != 0:
            addexe += add[i]
        if count < cores and i < len(cmds) - 1:
            exe += ' & '
            if len(add) != 0:
                addexe += ' & '
        else:
            count = 0
            res = subprocess.run(exe, capture_output=True, shell=True)
            if res.returncode != 0:
                raise ValueError('issue with the command: ' + str(res.stderr))
            exe = ''
            if len(add) != 0:
                res = subprocess.run(addexe, capture_output=True, shell=True)
                if res.returncode != 0:
                    raise ValueError(
                        'issue with the command: ' + str(res.stderr))
                addexe = ''


def askif(quest):
    """
    asks a y/n question to the user about something and returns true or false given his answer
    """
    print(quest)
    inp = input()
    if inp in ['yes', 'y', 'Y', 'YES', 'oui', 'si']:
        return 1
    elif inp in ['n', 'no', 'nope', 'non', 'N']:
        return 0
    else:
        return askif('you need to answer by yes or no')


def inttodate(i, lim=1965, unknown='U', sep='-', order="asc", startsatyear=0):
    """
    transforms an int representing days into a date

    Args:
    ----
      i: the int
      lim: the limited year below which we have a mistake
      unknown: what to return when unknown (date is bellow the limited year)
      sep: the sep between your date (e.g. /, -, ...)
      order: if 'asc', do d,m,y else do y,m,d
      startsatyear: when is the year to start counting for this int

    Returns:
      the date or unknown
    """
    a = int(i // 365)
    if a > lim:
        a = str(a + startsatyear)
        r = i % 365
        m = str(int(r // 32)) if int(r // 32) > 0 else str(1)
        r = r % 32
        d = str(int(r)) if int(r) > 0 else str(1)
    else:
        return unknown
    return d + sep + m + sep + a if order == "asc" else a + sep + m + sep + d


def datetoint(dt, split='-', unknown='U', order="des"):
    """
    same as inttodate but in the opposite way;

    starts at 0y,0m,0d

    dt: the date string
    split: the splitter in the string (e.g. /,-,...)
    unknown: maybe the some dates are 'U' or 0 and the program will output 0 for unknown instead of crashing
    order: if 'asc', do d,m,y else do y,m,d

    Returns:
      the date
    """
    arr = np.array(dt[0].split(split) if dt[0] !=
                   unknown else [0, 0, 0]).astype(int)
    if len(dt) > 1:
        for val in dt[1:]:
            arr = np.vstack(
                (arr, np.array(val.split(split) if val != unknown and val.count(split) == 2 else [0, 0, 0]).astype(int)))
        arr = arr.T
    res = arr[2] * 365 + arr[1] * 31 + \
        arr[0] if order == "asc" else arr[0] * 365 + arr[1] * 31 + arr[2]
    return [res] if type(res) is np.int64 else res


def showcount(i, size):
    """
    pretty print of i/size%, to put in a for loop
    """
    print(str(1 + int(100 * (i / size))) + '%', end='\r')


def combin(n, k):
    """
    Nombre de combinaisons de n objets pris k a k
    Number of comabination of n object taken k at a time
    """
    if k > n // 2:
        k = n - k
    x = 1
    y = 1
    i = n - k + 1
    while i <= n:
        x = (x * i) // y
        y += 1
        i += 1
    return x


def dups(lst):
    seen = set()
    # adds all elements it doesn't know yet to seen and all other to seen_twice
    seen_twice = set(x for x in lst if x in seen or seen.add(x))
    # turn the set into a list (as requested)
    return list(seen_twice)

<<<<<<< HEAD
def makeCombinations(size, proba):
    """
    produces probability of X event happening at the same time given binomial proba of event occuring
    
    pretty usefull for cobinding analysis
    """
    sums = {i:0 for i in range(1,size)}
    for i in range(size-1,0,-1):
        print(i)
        if sums[i]> 0:
            continue
        print(combin(size+3,i))
        v=0
        for j in itertools.combinations(proba, i):
            v+=np.prod(j)
        sums[i] = v
    for i in range(size-1,0,-1):
        for j in range(i+1,size):
            icomb = combin(j,i)
            sums[i] -= icomb*sums[j]
    sums[0] = 1-sum(list(sums.values()))
    return sums
=======

def closest(lst, K):
    return lst[min(range(len(lst)), key = lambda i: abs(lst[i]-K))] 
>>>>>>> 6c868516
<|MERGE_RESOLUTION|>--- conflicted
+++ resolved
@@ -387,7 +387,6 @@
     # turn the set into a list (as requested)
     return list(seen_twice)
 
-<<<<<<< HEAD
 def makeCombinations(size, proba):
     """
     produces probability of X event happening at the same time given binomial proba of event occuring
@@ -410,8 +409,6 @@
             sums[i] -= icomb*sums[j]
     sums[0] = 1-sum(list(sums.values()))
     return sums
-=======
 
 def closest(lst, K):
-    return lst[min(range(len(lst)), key = lambda i: abs(lst[i]-K))] 
->>>>>>> 6c868516
+    return lst[min(range(len(lst)), key = lambda i: abs(lst[i]-K))] 